

<!doctype html>

<html xmlns="http://www.w3.org/1999/xhtml">
  <head>
    <meta http-equiv="X-UA-Compatible" content="IE=Edge" />
    <meta http-equiv="Content-Type" content="text/html; charset=utf-8" />
    <title>Creep Theories &#8212; RepTate 0.9.3 20180719 documentation</title>
    <link rel="stylesheet" href="../../../../_static/bizstyle.css" type="text/css" />
    <link rel="stylesheet" href="../../../../_static/pygments.css" type="text/css" />
<<<<<<< HEAD
    <script type="text/javascript" src="../../../../_static/documentation_options.js"></script>
=======
    <script type="text/javascript">
      var DOCUMENTATION_OPTIONS = {
        URL_ROOT:    '../../../../',
        VERSION:     '0.9.3 20180719',
        COLLAPSE_INDEX: false,
        FILE_SUFFIX: '.html',
        HAS_SOURCE:  true,
        SOURCELINK_SUFFIX: '.txt'
      };
    </script>
>>>>>>> 42abc76b
    <script type="text/javascript" src="../../../../_static/jquery.js"></script>
    <script type="text/javascript" src="../../../../_static/underscore.js"></script>
    <script type="text/javascript" src="../../../../_static/doctools.js"></script>
    <script type="text/javascript" src="https://cdnjs.cloudflare.com/ajax/libs/mathjax/2.7.1/MathJax.js?config=TeX-AMS-MML_HTMLorMML"></script>
    <script type="text/javascript" src="../../../../_static/bizstyle.js"></script>
    <link rel="shortcut icon" href="../../../../_static/Reptate64.ico"/>
    <link rel="author" title="About these documents" href="../../../../about.html" />
    <link rel="index" title="Index" href="../../../../genindex.html" />
    <link rel="search" title="Search" href="../../../../search.html" />
    <link rel="next" title="Tutorial Creep Application Command Line" href="../Tutorial/tutorialCLCreep.html" />
    <link rel="prev" title="Creep: General description" href="../general.html" />
    <meta name="viewport" content="width=device-width,initial-scale=1.0">
    <!--[if lt IE 9]>
    <script type="text/javascript" src="_static/css3-mediaqueries.js"></script>
    <![endif]-->
  </head><body>
    <div class="related" role="navigation" aria-label="related navigation">
      <h3>Navigation</h3>
      <ul>
        <li class="right" style="margin-right: 10px">
          <a href="../../../../genindex.html" title="General Index"
             accesskey="I">index</a></li>
        <li class="right" >
          <a href="../../../../py-modindex.html" title="Python Module Index"
             >modules</a> |</li>
        <li class="right" >
          <a href="../Tutorial/tutorialCLCreep.html" title="Tutorial Creep Application Command Line"
             accesskey="N">next</a> |</li>
        <li class="right" >
          <a href="../general.html" title="Creep: General description"
             accesskey="P">previous</a> |</li>
        <li class="nav-item nav-item-0"><a href="../../../../index.html">RepTate 0.9.3 20180719 documentation</a> &#187;</li>
          <li class="nav-item nav-item-1"><a href="../../../manual.html" >User Manual</a> &#187;</li>
          <li class="nav-item nav-item-2"><a href="../../applications.html" >Applications</a> &#187;</li>
          <li class="nav-item nav-item-3"><a href="../Creep.html" accesskey="U"> Creep Experiments</a> &#187;</li> 
      </ul>
    </div>
      <div class="sphinxsidebar" role="navigation" aria-label="main navigation">
        <div class="sphinxsidebarwrapper">
            <p class="logo"><a href="../../../../index.html">
              <img class="logo" src="../../../../_static/RepTatelogo.jpg" alt="Logo"/>
            </a></p>
  <h3><a href="../../../../index.html">Table Of Contents</a></h3>
  <ul>
<li><a class="reference internal" href="#">Creep Theories</a><ul>
<li><a class="reference internal" href="#retardation-modes">Retardation modes</a><ul>
<li><a class="reference internal" href="#summary">Summary</a></li>
<li><a class="reference internal" href="#description">Description</a></li>
</ul>
</li>
</ul>
</li>
</ul>

  <h4>Previous topic</h4>
  <p class="topless"><a href="../general.html"
                        title="previous chapter">Creep: General description</a></p>
  <h4>Next topic</h4>
  <p class="topless"><a href="../Tutorial/tutorialCLCreep.html"
                        title="next chapter">Tutorial Creep Application Command Line</a></p>
  <div role="note" aria-label="source link">
    <h3>This Page</h3>
    <ul class="this-page-menu">
      <li><a href="../../../../_sources/manual/Applications/Creep/Theory/theory.rst.txt"
            rel="nofollow">Show Source</a></li>
    </ul>
   </div>
<div id="searchbox" style="display: none" role="search">
  <h3>Quick search</h3>
    <div class="searchformwrapper">
    <form class="search" action="../../../../search.html" method="get">
      <input type="text" name="q" />
      <input type="submit" value="Go" />
      <input type="hidden" name="check_keywords" value="yes" />
      <input type="hidden" name="area" value="default" />
    </form>
    </div>
</div>
<script type="text/javascript">$('#searchbox').show(0);</script>
        </div>
      </div>

    <div class="document">
      <div class="documentwrapper">
        <div class="bodywrapper">
          <div class="body" role="main">
            
  <div class="section" id="creep-theories">
<h1>Creep Theories<a class="headerlink" href="#creep-theories" title="Permalink to this headline">¶</a></h1>
<div class="contents local topic" id="contents">
<p class="topic-title first">Contents</p>
<ul class="simple">
<li><a class="reference internal" href="#retardation-modes" id="id1">Retardation modes</a><ul>
<li><a class="reference internal" href="#summary" id="id2">Summary</a></li>
<li><a class="reference internal" href="#description" id="id3">Description</a></li>
</ul>
</li>
</ul>
</div>
<div class="toctree-wrapper compound">
</div>
<div class="section" id="retardation-modes">
<h2><a class="toc-backref" href="#id1">Retardation modes</a><a class="headerlink" href="#retardation-modes" title="Permalink to this headline">¶</a></h2>
<div class="toctree-wrapper compound">
</div>
<div class="section" id="summary">
<h3><a class="toc-backref" href="#id2">Summary</a><a class="headerlink" href="#summary" title="Permalink to this headline">¶</a></h3>
<dl class="class">
<dt id="TheoryRetardationModes.TheoryRetardationModesTime">
<em class="property">class </em><code class="descclassname">TheoryRetardationModes.</code><code class="descname">TheoryRetardationModesTime</code><a class="reference internal" href="../../../../_modules/TheoryRetardationModes.html#TheoryRetardationModesTime"><span class="viewcode-link">[source]</span></a><a class="headerlink" href="#TheoryRetardationModes.TheoryRetardationModesTime" title="Permalink to this definition">¶</a></dt>
<dd><p>Fit a discrete Retardation spectrum to time dependent creep data</p>
<ul>
<li><dl class="first docutils">
<dt><strong>Function</strong></dt>
<dd><div class="first math notranslate">
\[\gamma(t) = \sigma_0 \left( J_0 + \sum_{1}^{n_{modes}} J_i \left[ 1 - \exp\left(\frac{-t}{\tau_i}\right) \right] + \frac{t}{\eta_0} \right)\]</div>
<dl class="last docutils">
<dt>where:</dt>
<dd><ul class="first last simple">
<li><span class="math notranslate">\(\sigma_0\)</span>: constant stress applied during the creep experiment.</li>
</ul>
</dd>
</dl>
</dd>
</dl>
</li>
<li><dl class="first docutils">
<dt><strong>Parameters</strong></dt>
<dd><ul class="first last simple">
<li><span class="math notranslate">\(J_0\)</span>: Instantaneous compliance (<code class="docutils literal notranslate"><span class="pre">logJini</span></code>, in logarithmic scale).</li>
<li><span class="math notranslate">\(\eta_0\)</span>: Terminal viscosity (<code class="docutils literal notranslate"><span class="pre">logeta0</span></code>, in logarithmic scale).</li>
<li><span class="math notranslate">\(n_{modes}\)</span>: number of Retardation modes equally distributed in logarithmic scale between <span class="math notranslate">\(t_{min}\)</span> and <span class="math notranslate">\(t_{max}\)</span>.</li>
<li>logtmin = <span class="math notranslate">\(\log(t_{min})\)</span>: decimal logarithm of the minimum time range for the modes.</li>
<li>logtmax = <span class="math notranslate">\(\log(t_{max})\)</span>: decimal logarithm of the maximum time.</li>
<li>logJi = <span class="math notranslate">\(\log(J_{i})\)</span>: decimal logarithm of the compliance of Retardation mode <span class="math notranslate">\(i\)</span>.</li>
</ul>
</dd>
</dl>
</li>
</ul>
</dd></dl>

</div>
<div class="section" id="description">
<h3><a class="toc-backref" href="#id3">Description</a><a class="headerlink" href="#description" title="Permalink to this headline">¶</a></h3>
<p>Fit of creep experimental data with a set of <span class="math notranslate">\(N\)</span> discrete equidistant Retardation modes.
The number of modes can be selected by pressing the Up/Down arrows in the theory window.
The relaxation times of the Retardation modes are equally distributed in logarithmic scale between
a minimum time, <span class="math notranslate">\(t_\text{min}\)</span>, and a maximum time, <span class="math notranslate">\(t_\text{max}\)</span>,
which can be fixed or set free by ticking the corresponding checkboxes.
The position of <span class="math notranslate">\(t_\text{min}\)</span> and <span class="math notranslate">\(t_\text{max}\)</span>
can be changed by dragging the leftmost and rightmost modes with the mouse.
The vertical position of the modes can be changed by dragging the yellow points.</p>
<p>Each mode contributes to the material compliance through the following formula:</p>
<div class="math notranslate">
\[J_i(t) = J_i \left[ 1 - \exp\left(\frac{-t}{\tau_i}\right) \right]\]</div>
<p>with <span class="math notranslate">\(J_i\)</span> the compliance and <span class="math notranslate">\(\tau_i\)</span> the characteristic relaxation time of
the mode <span class="math notranslate">\(i\)</span> (inverse of the frequency).</p>
<p>In addition to the contribution of the retardation modes, there is contribution from an instantaneous compliance <span class="math notranslate">\(J_0\)</span> (given by the parameter <code class="docutils literal notranslate"><span class="pre">logJini</span></code> = <span class="math notranslate">\(\log(J_0)\)</span>) and a contribution from the terminal viscosity of the material <span class="math notranslate">\(t/\eta_0\)</span> (given by the parameter <code class="docutils literal notranslate"><span class="pre">logeta0</span></code> = <span class="math notranslate">\(\log(\eta_0)\)</span>).</p>
<p>The parameters of the theory are the number of modes (which is fixed by the user and
is not minimized), <span class="math notranslate">\(t_\text{min}\)</span>, <span class="math notranslate">\(t_\text{max}\)</span>, a value of <span class="math notranslate">\(J_i\)</span> for each mode (in logarithmic scale), and the values of <span class="math notranslate">\(J_0\)</span> and <span class="math notranslate">\(\eta_0\)</span>.</p>
<div class="admonition warning">
<p class="first admonition-title">Warning</p>
<p class="last">The theory can only be applied to one file per data set.
If more than one file is active in the current data set,
the theory will be applied to the first one in the list of active files.</p>
</div>
<div class="admonition note">
<p class="first admonition-title">Note</p>
<ul class="last simple">
<li>Roughly one mode per decade should be enough for the purpose of using the modes
in flow simulations.</li>
<li>Also for flow simulations, do not use modes much faster than the fastest flow rate in the simulation.</li>
</ul>
</div>
</div>
</div>
</div>


          </div>
        </div>
      </div>
      <div class="clearer"></div>
    </div>
    <div class="related" role="navigation" aria-label="related navigation">
      <h3>Navigation</h3>
      <ul>
        <li class="right" style="margin-right: 10px">
          <a href="../../../../genindex.html" title="General Index"
             >index</a></li>
        <li class="right" >
          <a href="../../../../py-modindex.html" title="Python Module Index"
             >modules</a> |</li>
        <li class="right" >
          <a href="../Tutorial/tutorialCLCreep.html" title="Tutorial Creep Application Command Line"
             >next</a> |</li>
        <li class="right" >
          <a href="../general.html" title="Creep: General description"
             >previous</a> |</li>
        <li class="nav-item nav-item-0"><a href="../../../../index.html">RepTate 0.9.3 20180719 documentation</a> &#187;</li>
          <li class="nav-item nav-item-1"><a href="../../../manual.html" >User Manual</a> &#187;</li>
          <li class="nav-item nav-item-2"><a href="../../applications.html" >Applications</a> &#187;</li>
          <li class="nav-item nav-item-3"><a href="../Creep.html" > Creep Experiments</a> &#187;</li> 
      </ul>
    </div>
    <div class="footer" role="contentinfo">
        &#169; Copyright 2018, Universidad Politécnica de Madrid, University of Leeds.
      Created using <a href="http://sphinx-doc.org/">Sphinx</a> 1.7.2.
    </div>
  </body>
</html><|MERGE_RESOLUTION|>--- conflicted
+++ resolved
@@ -4,14 +4,10 @@
 
 <html xmlns="http://www.w3.org/1999/xhtml">
   <head>
-    <meta http-equiv="X-UA-Compatible" content="IE=Edge" />
     <meta http-equiv="Content-Type" content="text/html; charset=utf-8" />
     <title>Creep Theories &#8212; RepTate 0.9.3 20180719 documentation</title>
     <link rel="stylesheet" href="../../../../_static/bizstyle.css" type="text/css" />
     <link rel="stylesheet" href="../../../../_static/pygments.css" type="text/css" />
-<<<<<<< HEAD
-    <script type="text/javascript" src="../../../../_static/documentation_options.js"></script>
-=======
     <script type="text/javascript">
       var DOCUMENTATION_OPTIONS = {
         URL_ROOT:    '../../../../',
@@ -22,7 +18,6 @@
         SOURCELINK_SUFFIX: '.txt'
       };
     </script>
->>>>>>> 42abc76b
     <script type="text/javascript" src="../../../../_static/jquery.js"></script>
     <script type="text/javascript" src="../../../../_static/underscore.js"></script>
     <script type="text/javascript" src="../../../../_static/doctools.js"></script>
@@ -38,7 +33,8 @@
     <!--[if lt IE 9]>
     <script type="text/javascript" src="_static/css3-mediaqueries.js"></script>
     <![endif]-->
-  </head><body>
+  </head>
+  <body>
     <div class="related" role="navigation" aria-label="related navigation">
       <h3>Navigation</h3>
       <ul>
@@ -92,14 +88,12 @@
    </div>
 <div id="searchbox" style="display: none" role="search">
   <h3>Quick search</h3>
-    <div class="searchformwrapper">
     <form class="search" action="../../../../search.html" method="get">
-      <input type="text" name="q" />
-      <input type="submit" value="Go" />
+      <div><input type="text" name="q" /></div>
+      <div><input type="submit" value="Go" /></div>
       <input type="hidden" name="check_keywords" value="yes" />
       <input type="hidden" name="area" value="default" />
     </form>
-    </div>
 </div>
 <script type="text/javascript">$('#searchbox').show(0);</script>
         </div>
@@ -137,12 +131,12 @@
 <ul>
 <li><dl class="first docutils">
 <dt><strong>Function</strong></dt>
-<dd><div class="first math notranslate">
+<dd><div class="first math">
 \[\gamma(t) = \sigma_0 \left( J_0 + \sum_{1}^{n_{modes}} J_i \left[ 1 - \exp\left(\frac{-t}{\tau_i}\right) \right] + \frac{t}{\eta_0} \right)\]</div>
 <dl class="last docutils">
 <dt>where:</dt>
 <dd><ul class="first last simple">
-<li><span class="math notranslate">\(\sigma_0\)</span>: constant stress applied during the creep experiment.</li>
+<li><span class="math">\(\sigma_0\)</span>: constant stress applied during the creep experiment.</li>
 </ul>
 </dd>
 </dl>
@@ -152,12 +146,12 @@
 <li><dl class="first docutils">
 <dt><strong>Parameters</strong></dt>
 <dd><ul class="first last simple">
-<li><span class="math notranslate">\(J_0\)</span>: Instantaneous compliance (<code class="docutils literal notranslate"><span class="pre">logJini</span></code>, in logarithmic scale).</li>
-<li><span class="math notranslate">\(\eta_0\)</span>: Terminal viscosity (<code class="docutils literal notranslate"><span class="pre">logeta0</span></code>, in logarithmic scale).</li>
-<li><span class="math notranslate">\(n_{modes}\)</span>: number of Retardation modes equally distributed in logarithmic scale between <span class="math notranslate">\(t_{min}\)</span> and <span class="math notranslate">\(t_{max}\)</span>.</li>
-<li>logtmin = <span class="math notranslate">\(\log(t_{min})\)</span>: decimal logarithm of the minimum time range for the modes.</li>
-<li>logtmax = <span class="math notranslate">\(\log(t_{max})\)</span>: decimal logarithm of the maximum time.</li>
-<li>logJi = <span class="math notranslate">\(\log(J_{i})\)</span>: decimal logarithm of the compliance of Retardation mode <span class="math notranslate">\(i\)</span>.</li>
+<li><span class="math">\(J_0\)</span>: Instantaneous compliance (<code class="docutils literal"><span class="pre">logJini</span></code>, in logarithmic scale).</li>
+<li><span class="math">\(\eta_0\)</span>: Terminal viscosity (<code class="docutils literal"><span class="pre">logeta0</span></code>, in logarithmic scale).</li>
+<li><span class="math">\(n_{modes}\)</span>: number of Retardation modes equally distributed in logarithmic scale between <span class="math">\(t_{min}\)</span> and <span class="math">\(t_{max}\)</span>.</li>
+<li>logtmin = <span class="math">\(\log(t_{min})\)</span>: decimal logarithm of the minimum time range for the modes.</li>
+<li>logtmax = <span class="math">\(\log(t_{max})\)</span>: decimal logarithm of the maximum time.</li>
+<li>logJi = <span class="math">\(\log(J_{i})\)</span>: decimal logarithm of the compliance of Retardation mode <span class="math">\(i\)</span>.</li>
 </ul>
 </dd>
 </dl>
@@ -168,22 +162,22 @@
 </div>
 <div class="section" id="description">
 <h3><a class="toc-backref" href="#id3">Description</a><a class="headerlink" href="#description" title="Permalink to this headline">¶</a></h3>
-<p>Fit of creep experimental data with a set of <span class="math notranslate">\(N\)</span> discrete equidistant Retardation modes.
+<p>Fit of creep experimental data with a set of <span class="math">\(N\)</span> discrete equidistant Retardation modes.
 The number of modes can be selected by pressing the Up/Down arrows in the theory window.
 The relaxation times of the Retardation modes are equally distributed in logarithmic scale between
-a minimum time, <span class="math notranslate">\(t_\text{min}\)</span>, and a maximum time, <span class="math notranslate">\(t_\text{max}\)</span>,
+a minimum time, <span class="math">\(t_\text{min}\)</span>, and a maximum time, <span class="math">\(t_\text{max}\)</span>,
 which can be fixed or set free by ticking the corresponding checkboxes.
-The position of <span class="math notranslate">\(t_\text{min}\)</span> and <span class="math notranslate">\(t_\text{max}\)</span>
+The position of <span class="math">\(t_\text{min}\)</span> and <span class="math">\(t_\text{max}\)</span>
 can be changed by dragging the leftmost and rightmost modes with the mouse.
 The vertical position of the modes can be changed by dragging the yellow points.</p>
 <p>Each mode contributes to the material compliance through the following formula:</p>
-<div class="math notranslate">
+<div class="math">
 \[J_i(t) = J_i \left[ 1 - \exp\left(\frac{-t}{\tau_i}\right) \right]\]</div>
-<p>with <span class="math notranslate">\(J_i\)</span> the compliance and <span class="math notranslate">\(\tau_i\)</span> the characteristic relaxation time of
-the mode <span class="math notranslate">\(i\)</span> (inverse of the frequency).</p>
-<p>In addition to the contribution of the retardation modes, there is contribution from an instantaneous compliance <span class="math notranslate">\(J_0\)</span> (given by the parameter <code class="docutils literal notranslate"><span class="pre">logJini</span></code> = <span class="math notranslate">\(\log(J_0)\)</span>) and a contribution from the terminal viscosity of the material <span class="math notranslate">\(t/\eta_0\)</span> (given by the parameter <code class="docutils literal notranslate"><span class="pre">logeta0</span></code> = <span class="math notranslate">\(\log(\eta_0)\)</span>).</p>
+<p>with <span class="math">\(J_i\)</span> the compliance and <span class="math">\(\tau_i\)</span> the characteristic relaxation time of
+the mode <span class="math">\(i\)</span> (inverse of the frequency).</p>
+<p>In addition to the contribution of the retardation modes, there is contribution from an instantaneous compliance <span class="math">\(J_0\)</span> (given by the parameter <code class="docutils literal"><span class="pre">logJini</span></code> = <span class="math">\(\log(J_0)\)</span>) and a contribution from the terminal viscosity of the material <span class="math">\(t/\eta_0\)</span> (given by the parameter <code class="docutils literal"><span class="pre">logeta0</span></code> = <span class="math">\(\log(\eta_0)\)</span>).</p>
 <p>The parameters of the theory are the number of modes (which is fixed by the user and
-is not minimized), <span class="math notranslate">\(t_\text{min}\)</span>, <span class="math notranslate">\(t_\text{max}\)</span>, a value of <span class="math notranslate">\(J_i\)</span> for each mode (in logarithmic scale), and the values of <span class="math notranslate">\(J_0\)</span> and <span class="math notranslate">\(\eta_0\)</span>.</p>
+is not minimized), <span class="math">\(t_\text{min}\)</span>, <span class="math">\(t_\text{max}\)</span>, a value of <span class="math">\(J_i\)</span> for each mode (in logarithmic scale), and the values of <span class="math">\(J_0\)</span> and <span class="math">\(\eta_0\)</span>.</p>
 <div class="admonition warning">
 <p class="first admonition-title">Warning</p>
 <p class="last">The theory can only be applied to one file per data set.
@@ -231,7 +225,7 @@
     </div>
     <div class="footer" role="contentinfo">
         &#169; Copyright 2018, Universidad Politécnica de Madrid, University of Leeds.
-      Created using <a href="http://sphinx-doc.org/">Sphinx</a> 1.7.2.
+      Created using <a href="http://sphinx-doc.org/">Sphinx</a> 1.6.4.
     </div>
   </body>
 </html>