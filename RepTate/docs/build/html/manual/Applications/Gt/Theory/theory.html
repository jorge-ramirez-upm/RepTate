

<!doctype html>

<html xmlns="http://www.w3.org/1999/xhtml">
  <head>
    <meta http-equiv="X-UA-Compatible" content="IE=Edge" />
    <meta http-equiv="Content-Type" content="text/html; charset=utf-8" />
    <title>Stress Relaxation: Theories &#8212; RepTate 0.9.3 20180719 documentation</title>
    <link rel="stylesheet" href="../../../../_static/bizstyle.css" type="text/css" />
    <link rel="stylesheet" href="../../../../_static/pygments.css" type="text/css" />
<<<<<<< HEAD
    <script type="text/javascript" src="../../../../_static/documentation_options.js"></script>
=======
    <script type="text/javascript">
      var DOCUMENTATION_OPTIONS = {
        URL_ROOT:    '../../../../',
        VERSION:     '0.9.3 20180719',
        COLLAPSE_INDEX: false,
        FILE_SUFFIX: '.html',
        HAS_SOURCE:  true,
        SOURCELINK_SUFFIX: '.txt'
      };
    </script>
>>>>>>> 42abc76b
    <script type="text/javascript" src="../../../../_static/jquery.js"></script>
    <script type="text/javascript" src="../../../../_static/underscore.js"></script>
    <script type="text/javascript" src="../../../../_static/doctools.js"></script>
    <script type="text/javascript" src="https://cdnjs.cloudflare.com/ajax/libs/mathjax/2.7.1/MathJax.js?config=TeX-AMS-MML_HTMLorMML"></script>
    <script type="text/javascript" src="../../../../_static/bizstyle.js"></script>
    <link rel="shortcut icon" href="../../../../_static/Reptate64.ico"/>
    <link rel="author" title="About these documents" href="../../../../about.html" />
    <link rel="index" title="Index" href="../../../../genindex.html" />
    <link rel="search" title="Search" href="../../../../search.html" />
    <link rel="next" title="G(t): Tutorial" href="../Tutorial/tutorial.html" />
    <link rel="prev" title="G(t): General description" href="../general.html" />
    <meta name="viewport" content="width=device-width,initial-scale=1.0">
    <!--[if lt IE 9]>
    <script type="text/javascript" src="_static/css3-mediaqueries.js"></script>
    <![endif]-->
  </head><body>
    <div class="related" role="navigation" aria-label="related navigation">
      <h3>Navigation</h3>
      <ul>
        <li class="right" style="margin-right: 10px">
          <a href="../../../../genindex.html" title="General Index"
             accesskey="I">index</a></li>
        <li class="right" >
          <a href="../../../../py-modindex.html" title="Python Module Index"
             >modules</a> |</li>
        <li class="right" >
          <a href="../Tutorial/tutorial.html" title="G(t): Tutorial"
             accesskey="N">next</a> |</li>
        <li class="right" >
          <a href="../general.html" title="G(t): General description"
             accesskey="P">previous</a> |</li>
        <li class="nav-item nav-item-0"><a href="../../../../index.html">RepTate 0.9.3 20180719 documentation</a> &#187;</li>
          <li class="nav-item nav-item-1"><a href="../../../manual.html" >User Manual</a> &#187;</li>
          <li class="nav-item nav-item-2"><a href="../../applications.html" >Applications</a> &#187;</li>
          <li class="nav-item nav-item-3"><a href="../Gt.html" accesskey="U"> G(t): Stress Relaxation</a> &#187;</li> 
      </ul>
    </div>
      <div class="sphinxsidebar" role="navigation" aria-label="main navigation">
        <div class="sphinxsidebarwrapper">
            <p class="logo"><a href="../../../../index.html">
              <img class="logo" src="../../../../_static/RepTatelogo.jpg" alt="Logo"/>
            </a></p>
  <h3><a href="../../../../index.html">Table Of Contents</a></h3>
  <ul>
<li><a class="reference internal" href="#">Stress Relaxation: Theories</a><ul>
<li><a class="reference internal" href="#maxwell-modes">Maxwell modes</a><ul>
<li><a class="reference internal" href="#summary">Summary</a></li>
<li><a class="reference internal" href="#description">Description</a></li>
</ul>
</li>
<li><a class="reference internal" href="#rouse-time">Rouse Time</a><ul>
<li><a class="reference internal" href="#id1">Summary</a></li>
</ul>
</li>
</ul>
</li>
</ul>

  <h4>Previous topic</h4>
  <p class="topless"><a href="../general.html"
                        title="previous chapter">G(t): General description</a></p>
  <h4>Next topic</h4>
  <p class="topless"><a href="../Tutorial/tutorial.html"
                        title="next chapter">G(t): Tutorial</a></p>
  <div role="note" aria-label="source link">
    <h3>This Page</h3>
    <ul class="this-page-menu">
      <li><a href="../../../../_sources/manual/Applications/Gt/Theory/theory.rst.txt"
            rel="nofollow">Show Source</a></li>
    </ul>
   </div>
<div id="searchbox" style="display: none" role="search">
  <h3>Quick search</h3>
    <div class="searchformwrapper">
    <form class="search" action="../../../../search.html" method="get">
      <input type="text" name="q" />
      <input type="submit" value="Go" />
      <input type="hidden" name="check_keywords" value="yes" />
      <input type="hidden" name="area" value="default" />
    </form>
    </div>
</div>
<script type="text/javascript">$('#searchbox').show(0);</script>
        </div>
      </div>

    <div class="document">
      <div class="documentwrapper">
        <div class="bodywrapper">
          <div class="body" role="main">
            
  <div class="section" id="stress-relaxation-theories">
<h1>Stress Relaxation: Theories<a class="headerlink" href="#stress-relaxation-theories" title="Permalink to this headline">¶</a></h1>
<div class="contents local topic" id="contents">
<p class="topic-title first">Contents</p>
<ul class="simple">
<li><a class="reference internal" href="#maxwell-modes" id="id2">Maxwell modes</a><ul>
<li><a class="reference internal" href="#summary" id="id3">Summary</a></li>
<li><a class="reference internal" href="#description" id="id4">Description</a></li>
</ul>
</li>
<li><a class="reference internal" href="#rouse-time" id="id5">Rouse Time</a><ul>
<li><a class="reference internal" href="#id1" id="id6">Summary</a></li>
</ul>
</li>
</ul>
</div>
<div class="toctree-wrapper compound">
</div>
<div class="section" id="maxwell-modes">
<h2><a class="toc-backref" href="#id2">Maxwell modes</a><a class="headerlink" href="#maxwell-modes" title="Permalink to this headline">¶</a></h2>
<div class="toctree-wrapper compound">
</div>
<div class="section" id="summary">
<h3><a class="toc-backref" href="#id3">Summary</a><a class="headerlink" href="#summary" title="Permalink to this headline">¶</a></h3>
<dl class="class">
<dt id="TheoryMaxwellModes.TheoryMaxwellModesTime">
<em class="property">class </em><code class="descclassname">TheoryMaxwellModes.</code><code class="descname">TheoryMaxwellModesTime</code><a class="reference internal" href="../../../../_modules/TheoryMaxwellModes.html#TheoryMaxwellModesTime"><span class="viewcode-link">[source]</span></a><a class="headerlink" href="#TheoryMaxwellModes.TheoryMaxwellModesTime" title="Permalink to this definition">¶</a></dt>
<dd><p>Fit a generalized Maxwell model to a time dependent relaxation function.</p>
<ul>
<li><dl class="first docutils">
<dt><strong>Function</strong></dt>
<dd><div class="first last math notranslate">
\[\begin{eqnarray}
G(t) &amp; = &amp; \sum_{i=1}^{n_{modes}} G_i \exp (-t/\tau_i)
\end{eqnarray}\]</div>
</dd>
</dl>
</li>
<li><dl class="first docutils">
<dt><strong>Parameters</strong></dt>
<dd><ul class="first last simple">
<li><span class="math notranslate">\(n_{modes}\)</span>: number of Maxwell modes equally distributed in logarithmic scale between <span class="math notranslate">\(\omega_{min}\)</span> and <span class="math notranslate">\(\omega_{max}\)</span>.</li>
<li>logtmin = <span class="math notranslate">\(\log(t_{min})\)</span>: decimal logarithm of the minimum time.</li>
<li>logtmax = <span class="math notranslate">\(\log(t_{max})\)</span>: decimal logarithm of the maximum time.</li>
<li>logGi = <span class="math notranslate">\(\log(G_{i})\)</span>: decimal logarithm of the amplitude of Maxwell mode <span class="math notranslate">\(i\)</span>.</li>
</ul>
</dd>
</dl>
</li>
</ul>
</dd></dl>

</div>
<div class="section" id="description">
<h3><a class="toc-backref" href="#id4">Description</a><a class="headerlink" href="#description" title="Permalink to this headline">¶</a></h3>
<p>Fit of step strain + relaxation data with a set of <span class="math notranslate">\(N\)</span> discrete Maxwell modes.
The number of modes can be selected by pressing the Up/Down arrows in the theory window.
The relaxation times of the Maxwell modes are equally distributed in logarithmic scale between
a minimum time, <span class="math notranslate">\(t_\text{min}\)</span>, and a maximum time, <span class="math notranslate">\(t_\text{max}\)</span>,
which can be fixed or set free by ticking the corresponding checkboxes.
The position of <span class="math notranslate">\(t_\text{min}\)</span> and <span class="math notranslate">\(t_\text{max}\)</span>
can be changed by dragging the leftmost and rightmost modes with the mouse.
The vertical position of the modes can be changed by dragging the yellow points.</p>
<p>Each mode contributes to the relaxation modulus through the following formulas:</p>
<div class="math notranslate">
\[G_i(t) = G_i \exp (-t/\tau_i)\]</div>
<p>with <span class="math notranslate">\(G_i\)</span> the modulus and <span class="math notranslate">\(\tau_i\)</span> the characteristic relaxation time of
the mode <span class="math notranslate">\(i\)</span> (inverse of the frequency).</p>
<p>The parameters of the theory are the number of modes (which is fixed by the user and
is not minimized), <span class="math notranslate">\(t_\text{min}\)</span>, <span class="math notranslate">\(t_\text{max}\)</span>,
and a value of <span class="math notranslate">\(G_i\)</span> for each mode.
<span class="math notranslate">\(G_i\)</span> is calculated in logarithmic scale.</p>
<div class="admonition warning">
<p class="first admonition-title">Warning</p>
<p class="last">The theory can only be applied to one file per data set.
If more than one file is active in the current data set,
the theory will be applied to the first one in the list of active files.</p>
</div>
<div class="admonition note">
<p class="first admonition-title">Note</p>
<ul class="last simple">
<li>Roughly one mode per decade should be enough for the purpose of using the modes
in flow simulations.</li>
<li>Also for flow simulations, do not use modes much faster than the fastest flow rate in the simulation.</li>
</ul>
</div>
</div>
</div>
<div class="section" id="rouse-time">
<h2><a class="toc-backref" href="#id5">Rouse Time</a><a class="headerlink" href="#rouse-time" title="Permalink to this headline">¶</a></h2>
<div class="section" id="id1">
<h3><a class="toc-backref" href="#id6">Summary</a><a class="headerlink" href="#id1" title="Permalink to this headline">¶</a></h3>
<dl class="class">
<dt id="TheoryRouse.TheoryRouseTime">
<em class="property">class </em><code class="descclassname">TheoryRouse.</code><code class="descname">TheoryRouseTime</code><a class="reference internal" href="../../../../_modules/TheoryRouse.html#TheoryRouseTime"><span class="viewcode-link">[source]</span></a><a class="headerlink" href="#TheoryRouse.TheoryRouseTime" title="Permalink to this definition">¶</a></dt>
<dd><p>Fit Rouse modes to a time dependent relaxation function</p>
<ul>
<li><dl class="first docutils">
<dt><strong>Function</strong></dt>
<dd><p class="first">Continuous Rouse model (valid for “large” <span class="math notranslate">\(N\)</span>):</p>
<div class="last math notranslate">
\[G(t) = G_0 \dfrac 1 N \sum_{p=1}^N \exp\left(\dfrac{-2p^2t}{N^2\tau_0}\right)\]</div>
</dd>
</dl>
</li>
<li><dl class="first docutils">
<dt><strong>Parameters</strong></dt>
<dd><ul class="first simple">
<li><span class="math notranslate">\(G_0 = ck_\mathrm  B T\)</span>: “modulus”</li>
<li><span class="math notranslate">\(\tau_0\)</span>: relaxation time of an elementary segment</li>
<li><span class="math notranslate">\(M_0\)</span>: molar mass of an elementary segment</li>
</ul>
<dl class="last docutils">
<dt>where</dt>
<dd><ul class="first last simple">
<li><span class="math notranslate">\(c\)</span>: number of segments per unit volume</li>
<li><span class="math notranslate">\(k_\mathrm  B\)</span>: Boltzmann constant</li>
<li><span class="math notranslate">\(T\)</span>: temperature</li>
<li><span class="math notranslate">\(N=M_w/M_0\)</span>: number of segments par chain</li>
<li><span class="math notranslate">\(M_w\)</span>: weight-average molecular mass</li>
</ul>
</dd>
</dl>
</dd>
</dl>
</li>
</ul>
</dd></dl>

</div>
</div>
</div>


          </div>
        </div>
      </div>
      <div class="clearer"></div>
    </div>
    <div class="related" role="navigation" aria-label="related navigation">
      <h3>Navigation</h3>
      <ul>
        <li class="right" style="margin-right: 10px">
          <a href="../../../../genindex.html" title="General Index"
             >index</a></li>
        <li class="right" >
          <a href="../../../../py-modindex.html" title="Python Module Index"
             >modules</a> |</li>
        <li class="right" >
          <a href="../Tutorial/tutorial.html" title="G(t): Tutorial"
             >next</a> |</li>
        <li class="right" >
          <a href="../general.html" title="G(t): General description"
             >previous</a> |</li>
        <li class="nav-item nav-item-0"><a href="../../../../index.html">RepTate 0.9.3 20180719 documentation</a> &#187;</li>
          <li class="nav-item nav-item-1"><a href="../../../manual.html" >User Manual</a> &#187;</li>
          <li class="nav-item nav-item-2"><a href="../../applications.html" >Applications</a> &#187;</li>
          <li class="nav-item nav-item-3"><a href="../Gt.html" > G(t): Stress Relaxation</a> &#187;</li> 
      </ul>
    </div>
    <div class="footer" role="contentinfo">
        &#169; Copyright 2018, Universidad Politécnica de Madrid, University of Leeds.
      Created using <a href="http://sphinx-doc.org/">Sphinx</a> 1.7.2.
    </div>
  </body>
</html><|MERGE_RESOLUTION|>--- conflicted
+++ resolved
@@ -4,14 +4,10 @@
 
 <html xmlns="http://www.w3.org/1999/xhtml">
   <head>
-    <meta http-equiv="X-UA-Compatible" content="IE=Edge" />
     <meta http-equiv="Content-Type" content="text/html; charset=utf-8" />
     <title>Stress Relaxation: Theories &#8212; RepTate 0.9.3 20180719 documentation</title>
     <link rel="stylesheet" href="../../../../_static/bizstyle.css" type="text/css" />
     <link rel="stylesheet" href="../../../../_static/pygments.css" type="text/css" />
-<<<<<<< HEAD
-    <script type="text/javascript" src="../../../../_static/documentation_options.js"></script>
-=======
     <script type="text/javascript">
       var DOCUMENTATION_OPTIONS = {
         URL_ROOT:    '../../../../',
@@ -22,7 +18,6 @@
         SOURCELINK_SUFFIX: '.txt'
       };
     </script>
->>>>>>> 42abc76b
     <script type="text/javascript" src="../../../../_static/jquery.js"></script>
     <script type="text/javascript" src="../../../../_static/underscore.js"></script>
     <script type="text/javascript" src="../../../../_static/doctools.js"></script>
@@ -38,7 +33,8 @@
     <!--[if lt IE 9]>
     <script type="text/javascript" src="_static/css3-mediaqueries.js"></script>
     <![endif]-->
-  </head><body>
+  </head>
+  <body>
     <div class="related" role="navigation" aria-label="related navigation">
       <h3>Navigation</h3>
       <ul>
@@ -96,14 +92,12 @@
    </div>
 <div id="searchbox" style="display: none" role="search">
   <h3>Quick search</h3>
-    <div class="searchformwrapper">
     <form class="search" action="../../../../search.html" method="get">
-      <input type="text" name="q" />
-      <input type="submit" value="Go" />
+      <div><input type="text" name="q" /></div>
+      <div><input type="submit" value="Go" /></div>
       <input type="hidden" name="check_keywords" value="yes" />
       <input type="hidden" name="area" value="default" />
     </form>
-    </div>
 </div>
 <script type="text/javascript">$('#searchbox').show(0);</script>
         </div>
@@ -145,7 +139,7 @@
 <ul>
 <li><dl class="first docutils">
 <dt><strong>Function</strong></dt>
-<dd><div class="first last math notranslate">
+<dd><div class="first last math">
 \[\begin{eqnarray}
 G(t) &amp; = &amp; \sum_{i=1}^{n_{modes}} G_i \exp (-t/\tau_i)
 \end{eqnarray}\]</div>
@@ -155,10 +149,10 @@
 <li><dl class="first docutils">
 <dt><strong>Parameters</strong></dt>
 <dd><ul class="first last simple">
-<li><span class="math notranslate">\(n_{modes}\)</span>: number of Maxwell modes equally distributed in logarithmic scale between <span class="math notranslate">\(\omega_{min}\)</span> and <span class="math notranslate">\(\omega_{max}\)</span>.</li>
-<li>logtmin = <span class="math notranslate">\(\log(t_{min})\)</span>: decimal logarithm of the minimum time.</li>
-<li>logtmax = <span class="math notranslate">\(\log(t_{max})\)</span>: decimal logarithm of the maximum time.</li>
-<li>logGi = <span class="math notranslate">\(\log(G_{i})\)</span>: decimal logarithm of the amplitude of Maxwell mode <span class="math notranslate">\(i\)</span>.</li>
+<li><span class="math">\(n_{modes}\)</span>: number of Maxwell modes equally distributed in logarithmic scale between <span class="math">\(\omega_{min}\)</span> and <span class="math">\(\omega_{max}\)</span>.</li>
+<li>logtmin = <span class="math">\(\log(t_{min})\)</span>: decimal logarithm of the minimum time.</li>
+<li>logtmax = <span class="math">\(\log(t_{max})\)</span>: decimal logarithm of the maximum time.</li>
+<li>logGi = <span class="math">\(\log(G_{i})\)</span>: decimal logarithm of the amplitude of Maxwell mode <span class="math">\(i\)</span>.</li>
 </ul>
 </dd>
 </dl>
@@ -169,23 +163,23 @@
 </div>
 <div class="section" id="description">
 <h3><a class="toc-backref" href="#id4">Description</a><a class="headerlink" href="#description" title="Permalink to this headline">¶</a></h3>
-<p>Fit of step strain + relaxation data with a set of <span class="math notranslate">\(N\)</span> discrete Maxwell modes.
+<p>Fit of step strain + relaxation data with a set of <span class="math">\(N\)</span> discrete Maxwell modes.
 The number of modes can be selected by pressing the Up/Down arrows in the theory window.
 The relaxation times of the Maxwell modes are equally distributed in logarithmic scale between
-a minimum time, <span class="math notranslate">\(t_\text{min}\)</span>, and a maximum time, <span class="math notranslate">\(t_\text{max}\)</span>,
+a minimum time, <span class="math">\(t_\text{min}\)</span>, and a maximum time, <span class="math">\(t_\text{max}\)</span>,
 which can be fixed or set free by ticking the corresponding checkboxes.
-The position of <span class="math notranslate">\(t_\text{min}\)</span> and <span class="math notranslate">\(t_\text{max}\)</span>
+The position of <span class="math">\(t_\text{min}\)</span> and <span class="math">\(t_\text{max}\)</span>
 can be changed by dragging the leftmost and rightmost modes with the mouse.
 The vertical position of the modes can be changed by dragging the yellow points.</p>
 <p>Each mode contributes to the relaxation modulus through the following formulas:</p>
-<div class="math notranslate">
+<div class="math">
 \[G_i(t) = G_i \exp (-t/\tau_i)\]</div>
-<p>with <span class="math notranslate">\(G_i\)</span> the modulus and <span class="math notranslate">\(\tau_i\)</span> the characteristic relaxation time of
-the mode <span class="math notranslate">\(i\)</span> (inverse of the frequency).</p>
+<p>with <span class="math">\(G_i\)</span> the modulus and <span class="math">\(\tau_i\)</span> the characteristic relaxation time of
+the mode <span class="math">\(i\)</span> (inverse of the frequency).</p>
 <p>The parameters of the theory are the number of modes (which is fixed by the user and
-is not minimized), <span class="math notranslate">\(t_\text{min}\)</span>, <span class="math notranslate">\(t_\text{max}\)</span>,
-and a value of <span class="math notranslate">\(G_i\)</span> for each mode.
-<span class="math notranslate">\(G_i\)</span> is calculated in logarithmic scale.</p>
+is not minimized), <span class="math">\(t_\text{min}\)</span>, <span class="math">\(t_\text{max}\)</span>,
+and a value of <span class="math">\(G_i\)</span> for each mode.
+<span class="math">\(G_i\)</span> is calculated in logarithmic scale.</p>
 <div class="admonition warning">
 <p class="first admonition-title">Warning</p>
 <p class="last">The theory can only be applied to one file per data set.
@@ -213,8 +207,8 @@
 <ul>
 <li><dl class="first docutils">
 <dt><strong>Function</strong></dt>
-<dd><p class="first">Continuous Rouse model (valid for “large” <span class="math notranslate">\(N\)</span>):</p>
-<div class="last math notranslate">
+<dd><p class="first">Continuous Rouse model (valid for “large” <span class="math">\(N\)</span>):</p>
+<div class="last math">
 \[G(t) = G_0 \dfrac 1 N \sum_{p=1}^N \exp\left(\dfrac{-2p^2t}{N^2\tau_0}\right)\]</div>
 </dd>
 </dl>
@@ -222,18 +216,18 @@
 <li><dl class="first docutils">
 <dt><strong>Parameters</strong></dt>
 <dd><ul class="first simple">
-<li><span class="math notranslate">\(G_0 = ck_\mathrm  B T\)</span>: “modulus”</li>
-<li><span class="math notranslate">\(\tau_0\)</span>: relaxation time of an elementary segment</li>
-<li><span class="math notranslate">\(M_0\)</span>: molar mass of an elementary segment</li>
+<li><span class="math">\(G_0 = ck_\mathrm  B T\)</span>: “modulus”</li>
+<li><span class="math">\(\tau_0\)</span>: relaxation time of an elementary segment</li>
+<li><span class="math">\(M_0\)</span>: molar mass of an elementary segment</li>
 </ul>
 <dl class="last docutils">
 <dt>where</dt>
 <dd><ul class="first last simple">
-<li><span class="math notranslate">\(c\)</span>: number of segments per unit volume</li>
-<li><span class="math notranslate">\(k_\mathrm  B\)</span>: Boltzmann constant</li>
-<li><span class="math notranslate">\(T\)</span>: temperature</li>
-<li><span class="math notranslate">\(N=M_w/M_0\)</span>: number of segments par chain</li>
-<li><span class="math notranslate">\(M_w\)</span>: weight-average molecular mass</li>
+<li><span class="math">\(c\)</span>: number of segments per unit volume</li>
+<li><span class="math">\(k_\mathrm  B\)</span>: Boltzmann constant</li>
+<li><span class="math">\(T\)</span>: temperature</li>
+<li><span class="math">\(N=M_w/M_0\)</span>: number of segments par chain</li>
+<li><span class="math">\(M_w\)</span>: weight-average molecular mass</li>
 </ul>
 </dd>
 </dl>
@@ -276,7 +270,7 @@
     </div>
     <div class="footer" role="contentinfo">
         &#169; Copyright 2018, Universidad Politécnica de Madrid, University of Leeds.
-      Created using <a href="http://sphinx-doc.org/">Sphinx</a> 1.7.2.
+      Created using <a href="http://sphinx-doc.org/">Sphinx</a> 1.6.4.
     </div>
   </body>
 </html>