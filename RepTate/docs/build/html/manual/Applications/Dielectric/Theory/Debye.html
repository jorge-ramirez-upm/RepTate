--- conflicted
+++ resolved
@@ -4,14 +4,10 @@
 
 <html xmlns="http://www.w3.org/1999/xhtml">
   <head>
-    <meta http-equiv="X-UA-Compatible" content="IE=Edge" />
     <meta http-equiv="Content-Type" content="text/html; charset=utf-8" />
     <title>Debye modes &#8212; RepTate 0.9.3 20180719 documentation</title>
     <link rel="stylesheet" href="../../../../_static/bizstyle.css" type="text/css" />
     <link rel="stylesheet" href="../../../../_static/pygments.css" type="text/css" />
-<<<<<<< HEAD
-    <script type="text/javascript" src="../../../../_static/documentation_options.js"></script>
-=======
     <script type="text/javascript">
       var DOCUMENTATION_OPTIONS = {
         URL_ROOT:    '../../../../',
@@ -22,7 +18,6 @@
         SOURCELINK_SUFFIX: '.txt'
       };
     </script>
->>>>>>> 42abc76b
     <script type="text/javascript" src="../../../../_static/jquery.js"></script>
     <script type="text/javascript" src="../../../../_static/underscore.js"></script>
     <script type="text/javascript" src="../../../../_static/doctools.js"></script>
@@ -36,7 +31,8 @@
     <!--[if lt IE 9]>
     <script type="text/javascript" src="_static/css3-mediaqueries.js"></script>
     <![endif]-->
-  </head><body>
+  </head>
+  <body>
     <div class="related" role="navigation" aria-label="related navigation">
       <h3>Navigation</h3>
       <ul>
@@ -72,14 +68,12 @@
    </div>
 <div id="searchbox" style="display: none" role="search">
   <h3>Quick search</h3>
-    <div class="searchformwrapper">
     <form class="search" action="../../../../search.html" method="get">
-      <input type="text" name="q" />
-      <input type="submit" value="Go" />
+      <div><input type="text" name="q" /></div>
+      <div><input type="submit" value="Go" /></div>
       <input type="hidden" name="check_keywords" value="yes" />
       <input type="hidden" name="area" value="default" />
     </form>
-    </div>
 </div>
 <script type="text/javascript">$('#searchbox').show(0);</script>
         </div>
@@ -103,7 +97,7 @@
 <ul>
 <li><dl class="first docutils">
 <dt><strong>Function</strong></dt>
-<dd><div class="first last math notranslate">
+<dd><div class="first last math">
 \[\begin{split}\begin{eqnarray}
 \epsilon'(\omega) &amp; = &amp; \epsilon_\infty + \sum_{1}^{n_{modes}} \Delta\epsilon_i \frac{1}{1+(\omega\tau_i)^2} \\
 \epsilon''(\omega) &amp; = &amp; \sum_{1}^{n_{modes}} \Delta\epsilon_i \frac{\omega\tau_i}{1+(\omega\tau_i)^2}
@@ -114,11 +108,11 @@
 <li><dl class="first docutils">
 <dt><strong>Parameters</strong></dt>
 <dd><ul class="first last simple">
-<li>einf = <span class="math notranslate">\(\epsilon_{\infty}\)</span>: Unrelaxed permitivity</li>
-<li><span class="math notranslate">\(n_{modes}\)</span>: number of Debye modes equally distributed in logarithmic scale between <span class="math notranslate">\(\omega_{min}\)</span> and <span class="math notranslate">\(\omega_{max}\)</span>.</li>
-<li>logwmin = <span class="math notranslate">\(\log(\omega_{min})\)</span>: decimal logarithm of the minimum frequency.</li>
-<li>logwmax = <span class="math notranslate">\(\log(\omega_{max})\)</span>: decimal logarithm of the maximum frequency.</li>
-<li>logDei = <span class="math notranslate">\(\log(\Delta\epsilon_{i})\)</span>, where <span class="math notranslate">\(\Delta\epsilon_{i}=\epsilon_{s,i}-\epsilon_\infty\)</span>: decimal logarithm of the relaxation strength of Debye mode <span class="math notranslate">\(i\)</span>, where <span class="math notranslate">\(\epsilon_{s,i}\)</span> is the static permitivity of mode <span class="math notranslate">\(i\)</span>.</li>
+<li>einf = <span class="math">\(\epsilon_{\infty}\)</span>: Unrelaxed permitivity</li>
+<li><span class="math">\(n_{modes}\)</span>: number of Debye modes equally distributed in logarithmic scale between <span class="math">\(\omega_{min}\)</span> and <span class="math">\(\omega_{max}\)</span>.</li>
+<li>logwmin = <span class="math">\(\log(\omega_{min})\)</span>: decimal logarithm of the minimum frequency.</li>
+<li>logwmax = <span class="math">\(\log(\omega_{max})\)</span>: decimal logarithm of the maximum frequency.</li>
+<li>logDei = <span class="math">\(\log(\Delta\epsilon_{i})\)</span>, where <span class="math">\(\Delta\epsilon_{i}=\epsilon_{s,i}-\epsilon_\infty\)</span>: decimal logarithm of the relaxation strength of Debye mode <span class="math">\(i\)</span>, where <span class="math">\(\epsilon_{s,i}\)</span> is the static permitivity of mode <span class="math">\(i\)</span>.</li>
 </ul>
 </dd>
 </dl>
@@ -129,24 +123,24 @@
 </div>
 <div class="section" id="description">
 <h2>Description<a class="headerlink" href="#description" title="Permalink to this headline">¶</a></h2>
-<p>Fit of dielectric spectroscopy data with a set of <span class="math notranslate">\(N\)</span> discrete equidistant Debye modes.
+<p>Fit of dielectric spectroscopy data with a set of <span class="math">\(N\)</span> discrete equidistant Debye modes.
 The number of modes can be selected by pressing the Up/Down arrows in the theory window.
 The frequencies of the Debye modes are equally distributed in logarithmic scale between
-a minimum frequency, <span class="math notranslate">\(\omega_\text{min}\)</span>, and a maximum frequency, <span class="math notranslate">\(\omega_\text{max}\)</span>,
+a minimum frequency, <span class="math">\(\omega_\text{min}\)</span>, and a maximum frequency, <span class="math">\(\omega_\text{max}\)</span>,
 which can be fixed or set free by ticking the corresponding checkboxes.
-The position of <span class="math notranslate">\(\omega_\text{min}\)</span> and <span class="math notranslate">\(\omega_\text{max}\)</span>
+The position of <span class="math">\(\omega_\text{min}\)</span> and <span class="math">\(\omega_\text{max}\)</span>
 can be changed by dragging the leftmost and rightmost modes with the mouse.
 The vertical position of the modes can be changed by dragging the yellow points.</p>
 <p>Each mode contributes to the dielectric relaxation spectrum through the following formulas:</p>
-<div class="math notranslate">
+<div class="math">
 \[\begin{split}\epsilon_i'(\omega) &amp;= \Delta\epsilon_i \frac{1}{1+ (\omega \tau_i)^2}\\
 \epsilon_i''(\omega) &amp;= \Delta\epsilon_i \frac{\omega \tau_i}{1+ (\omega \tau_i)^2}\end{split}\]</div>
-<p>with <span class="math notranslate">\(\Delta\epsilon_i\)</span> the amplitude and <span class="math notranslate">\(\tau_i\)</span> the characteristic relaxation time of
-the mode <span class="math notranslate">\(i\)</span> (inverse of the frequency).</p>
+<p>with <span class="math">\(\Delta\epsilon_i\)</span> the amplitude and <span class="math">\(\tau_i\)</span> the characteristic relaxation time of
+the mode <span class="math">\(i\)</span> (inverse of the frequency).</p>
 <p>The parameters of the theory are the number of modes (which is fixed by the user and
-is not minimized), <span class="math notranslate">\(\omega_\text{min}\)</span>, <span class="math notranslate">\(\omega_\text{max}\)</span>,
-and a value of <span class="math notranslate">\(\Delta\epsilon_i\)</span> for each mode.
-<span class="math notranslate">\(\Delta\epsilon_i\)</span> is calculated in logarithmic scale.</p>
+is not minimized), <span class="math">\(\omega_\text{min}\)</span>, <span class="math">\(\omega_\text{max}\)</span>,
+and a value of <span class="math">\(\Delta\epsilon_i\)</span> for each mode.
+<span class="math">\(\Delta\epsilon_i\)</span> is calculated in logarithmic scale.</p>
 <div class="admonition warning">
 <p class="first admonition-title">Warning</p>
 <p class="last">The theory can only be applied to one file per data set.
@@ -176,7 +170,7 @@
     </div>
     <div class="footer" role="contentinfo">
         &#169; Copyright 2018, Universidad Politécnica de Madrid, University of Leeds.
-      Created using <a href="http://sphinx-doc.org/">Sphinx</a> 1.7.2.
+      Created using <a href="http://sphinx-doc.org/">Sphinx</a> 1.6.4.
     </div>
   </body>
 </html>