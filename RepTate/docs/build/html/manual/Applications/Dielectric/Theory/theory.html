

<!doctype html>

<html xmlns="http://www.w3.org/1999/xhtml">
  <head>
    <meta http-equiv="X-UA-Compatible" content="IE=Edge" />
    <meta http-equiv="Content-Type" content="text/html; charset=utf-8" />
    <title>Dielectric Theories &#8212; RepTate 0.9.3 20180719 documentation</title>
    <link rel="stylesheet" href="../../../../_static/bizstyle.css" type="text/css" />
    <link rel="stylesheet" href="../../../../_static/pygments.css" type="text/css" />
<<<<<<< HEAD
    <script type="text/javascript" src="../../../../_static/documentation_options.js"></script>
=======
    <script type="text/javascript">
      var DOCUMENTATION_OPTIONS = {
        URL_ROOT:    '../../../../',
        VERSION:     '0.9.3 20180719',
        COLLAPSE_INDEX: false,
        FILE_SUFFIX: '.html',
        HAS_SOURCE:  true,
        SOURCELINK_SUFFIX: '.txt'
      };
    </script>
>>>>>>> 42abc76b
    <script type="text/javascript" src="../../../../_static/jquery.js"></script>
    <script type="text/javascript" src="../../../../_static/underscore.js"></script>
    <script type="text/javascript" src="../../../../_static/doctools.js"></script>
    <script type="text/javascript" src="https://cdnjs.cloudflare.com/ajax/libs/mathjax/2.7.1/MathJax.js?config=TeX-AMS-MML_HTMLorMML"></script>
    <script type="text/javascript" src="../../../../_static/bizstyle.js"></script>
    <link rel="shortcut icon" href="../../../../_static/Reptate64.ico"/>
    <link rel="author" title="About these documents" href="../../../../about.html" />
    <link rel="index" title="Index" href="../../../../genindex.html" />
    <link rel="search" title="Search" href="../../../../search.html" />
    <link rel="next" title="RepTate tools" href="../../../Tools/tools.html" />
    <link rel="prev" title="Dielectric: General Description" href="../general.html" />
    <meta name="viewport" content="width=device-width,initial-scale=1.0">
    <!--[if lt IE 9]>
    <script type="text/javascript" src="_static/css3-mediaqueries.js"></script>
    <![endif]-->
  </head><body>
    <div class="related" role="navigation" aria-label="related navigation">
      <h3>Navigation</h3>
      <ul>
        <li class="right" style="margin-right: 10px">
          <a href="../../../../genindex.html" title="General Index"
             accesskey="I">index</a></li>
        <li class="right" >
          <a href="../../../../py-modindex.html" title="Python Module Index"
             >modules</a> |</li>
        <li class="right" >
          <a href="../../../Tools/tools.html" title="RepTate tools"
             accesskey="N">next</a> |</li>
        <li class="right" >
          <a href="../general.html" title="Dielectric: General Description"
             accesskey="P">previous</a> |</li>
        <li class="nav-item nav-item-0"><a href="../../../../index.html">RepTate 0.9.3 20180719 documentation</a> &#187;</li>
          <li class="nav-item nav-item-1"><a href="../../../manual.html" >User Manual</a> &#187;</li>
          <li class="nav-item nav-item-2"><a href="../../applications.html" >Applications</a> &#187;</li>
          <li class="nav-item nav-item-3"><a href="../Dielectric.html" accesskey="U"> Dielectric: Dielectric Spectroscopy</a> &#187;</li> 
      </ul>
    </div>
      <div class="sphinxsidebar" role="navigation" aria-label="main navigation">
        <div class="sphinxsidebarwrapper">
            <p class="logo"><a href="../../../../index.html">
              <img class="logo" src="../../../../_static/RepTatelogo.jpg" alt="Logo"/>
            </a></p>
  <h3><a href="../../../../index.html">Table Of Contents</a></h3>
  <ul>
<li><a class="reference internal" href="#">Dielectric Theories</a><ul>
<li><a class="reference internal" href="#debye-modes">Debye modes</a><ul>
<li><a class="reference internal" href="#summary">Summary</a></li>
<li><a class="reference internal" href="#description">Description</a></li>
</ul>
</li>
<li><a class="reference internal" href="#havriliak-negami-modes">Havriliak-Negami modes</a><ul>
<li><a class="reference internal" href="#id1">Summary</a></li>
<li><a class="reference internal" href="#id2">Description</a></li>
</ul>
</li>
<li><a class="reference internal" href="#kolhrauch-williams-watts-kww-modes">Kolhrauch-Williams-Watts (KWW) modes</a><ul>
<li><a class="reference internal" href="#id3">Summary</a></li>
<li><a class="reference internal" href="#id4">Description</a></li>
</ul>
</li>
</ul>
</li>
</ul>

  <h4>Previous topic</h4>
  <p class="topless"><a href="../general.html"
                        title="previous chapter">Dielectric: General Description</a></p>
  <h4>Next topic</h4>
  <p class="topless"><a href="../../../Tools/tools.html"
                        title="next chapter">RepTate tools</a></p>
  <div role="note" aria-label="source link">
    <h3>This Page</h3>
    <ul class="this-page-menu">
      <li><a href="../../../../_sources/manual/Applications/Dielectric/Theory/theory.rst.txt"
            rel="nofollow">Show Source</a></li>
    </ul>
   </div>
<div id="searchbox" style="display: none" role="search">
  <h3>Quick search</h3>
    <div class="searchformwrapper">
    <form class="search" action="../../../../search.html" method="get">
      <input type="text" name="q" />
      <input type="submit" value="Go" />
      <input type="hidden" name="check_keywords" value="yes" />
      <input type="hidden" name="area" value="default" />
    </form>
    </div>
</div>
<script type="text/javascript">$('#searchbox').show(0);</script>
        </div>
      </div>

    <div class="document">
      <div class="documentwrapper">
        <div class="bodywrapper">
          <div class="body" role="main">
            
  <div class="section" id="dielectric-theories">
<h1>Dielectric Theories<a class="headerlink" href="#dielectric-theories" title="Permalink to this headline">¶</a></h1>
<div class="contents local topic" id="contents">
<p class="topic-title first">Contents</p>
<ul class="simple">
<li><a class="reference internal" href="#debye-modes" id="id5">Debye modes</a><ul>
<li><a class="reference internal" href="#summary" id="id6">Summary</a></li>
<li><a class="reference internal" href="#description" id="id7">Description</a></li>
</ul>
</li>
<li><a class="reference internal" href="#havriliak-negami-modes" id="id8">Havriliak-Negami modes</a><ul>
<li><a class="reference internal" href="#id1" id="id9">Summary</a></li>
<li><a class="reference internal" href="#id2" id="id10">Description</a></li>
</ul>
</li>
<li><a class="reference internal" href="#kolhrauch-williams-watts-kww-modes" id="id11">Kolhrauch-Williams-Watts (KWW) modes</a><ul>
<li><a class="reference internal" href="#id3" id="id12">Summary</a></li>
<li><a class="reference internal" href="#id4" id="id13">Description</a></li>
</ul>
</li>
</ul>
</div>
<div class="toctree-wrapper compound">
</div>
<div class="section" id="debye-modes">
<h2><a class="toc-backref" href="#id5">Debye modes</a><a class="headerlink" href="#debye-modes" title="Permalink to this headline">¶</a></h2>
<div class="toctree-wrapper compound">
</div>
<div class="section" id="summary">
<h3><a class="toc-backref" href="#id6">Summary</a><a class="headerlink" href="#summary" title="Permalink to this headline">¶</a></h3>
<dl class="class">
<dt id="TheoryDebyeModes.TheoryDebyeModesFrequency">
<em class="property">class </em><code class="descclassname">TheoryDebyeModes.</code><code class="descname">TheoryDebyeModesFrequency</code><a class="reference internal" href="../../../../_modules/TheoryDebyeModes.html#TheoryDebyeModesFrequency"><span class="viewcode-link">[source]</span></a><a class="headerlink" href="#TheoryDebyeModes.TheoryDebyeModesFrequency" title="Permalink to this definition">¶</a></dt>
<dd><p>Fit a generalized Debye model to a frequency dependent relaxation function.</p>
<ul>
<li><dl class="first docutils">
<dt><strong>Function</strong></dt>
<dd><div class="first last math notranslate">
\[\begin{split}\begin{eqnarray}
\epsilon'(\omega) &amp; = &amp; \epsilon_\infty + \sum_{1}^{n_{modes}} \Delta\epsilon_i \frac{1}{1+(\omega\tau_i)^2} \\
\epsilon''(\omega) &amp; = &amp; \sum_{1}^{n_{modes}} \Delta\epsilon_i \frac{\omega\tau_i}{1+(\omega\tau_i)^2}
\end{eqnarray}\end{split}\]</div>
</dd>
</dl>
</li>
<li><dl class="first docutils">
<dt><strong>Parameters</strong></dt>
<dd><ul class="first last simple">
<li>einf = <span class="math notranslate">\(\epsilon_{\infty}\)</span>: Unrelaxed permitivity</li>
<li><span class="math notranslate">\(n_{modes}\)</span>: number of Debye modes equally distributed in logarithmic scale between <span class="math notranslate">\(\omega_{min}\)</span> and <span class="math notranslate">\(\omega_{max}\)</span>.</li>
<li>logwmin = <span class="math notranslate">\(\log(\omega_{min})\)</span>: decimal logarithm of the minimum frequency.</li>
<li>logwmax = <span class="math notranslate">\(\log(\omega_{max})\)</span>: decimal logarithm of the maximum frequency.</li>
<li>logDei = <span class="math notranslate">\(\log(\Delta\epsilon_{i})\)</span>, where <span class="math notranslate">\(\Delta\epsilon_{i}=\epsilon_{s,i}-\epsilon_\infty\)</span>: decimal logarithm of the relaxation strength of Debye mode <span class="math notranslate">\(i\)</span>, where <span class="math notranslate">\(\epsilon_{s,i}\)</span> is the static permitivity of mode <span class="math notranslate">\(i\)</span>.</li>
</ul>
</dd>
</dl>
</li>
</ul>
</dd></dl>

</div>
<div class="section" id="description">
<h3><a class="toc-backref" href="#id7">Description</a><a class="headerlink" href="#description" title="Permalink to this headline">¶</a></h3>
<p>Fit of dielectric spectroscopy data with a set of <span class="math notranslate">\(N\)</span> discrete equidistant Debye modes.
The number of modes can be selected by pressing the Up/Down arrows in the theory window.
The frequencies of the Debye modes are equally distributed in logarithmic scale between
a minimum frequency, <span class="math notranslate">\(\omega_\text{min}\)</span>, and a maximum frequency, <span class="math notranslate">\(\omega_\text{max}\)</span>,
which can be fixed or set free by ticking the corresponding checkboxes.
The position of <span class="math notranslate">\(\omega_\text{min}\)</span> and <span class="math notranslate">\(\omega_\text{max}\)</span>
can be changed by dragging the leftmost and rightmost modes with the mouse.
The vertical position of the modes can be changed by dragging the yellow points.</p>
<p>Each mode contributes to the dielectric relaxation spectrum through the following formulas:</p>
<div class="math notranslate">
\[\begin{split}\epsilon_i'(\omega) &amp;= \Delta\epsilon_i \frac{1}{1+ (\omega \tau_i)^2}\\
\epsilon_i''(\omega) &amp;= \Delta\epsilon_i \frac{\omega \tau_i}{1+ (\omega \tau_i)^2}\end{split}\]</div>
<p>with <span class="math notranslate">\(\Delta\epsilon_i\)</span> the amplitude and <span class="math notranslate">\(\tau_i\)</span> the characteristic relaxation time of
the mode <span class="math notranslate">\(i\)</span> (inverse of the frequency).</p>
<p>The parameters of the theory are the number of modes (which is fixed by the user and
is not minimized), <span class="math notranslate">\(\omega_\text{min}\)</span>, <span class="math notranslate">\(\omega_\text{max}\)</span>,
and a value of <span class="math notranslate">\(\Delta\epsilon_i\)</span> for each mode.
<span class="math notranslate">\(\Delta\epsilon_i\)</span> is calculated in logarithmic scale.</p>
<div class="admonition warning">
<p class="first admonition-title">Warning</p>
<p class="last">The theory can only be applied to one file per data set.
If more than one file is active in the current data set,
the theory will be applied to the first one in the list of active files.</p>
</div>
</div>
</div>
<div class="section" id="havriliak-negami-modes">
<h2><a class="toc-backref" href="#id8">Havriliak-Negami modes</a><a class="headerlink" href="#havriliak-negami-modes" title="Permalink to this headline">¶</a></h2>
<div class="toctree-wrapper compound">
</div>
<div class="section" id="id1">
<h3><a class="toc-backref" href="#id9">Summary</a><a class="headerlink" href="#id1" title="Permalink to this headline">¶</a></h3>
<dl class="class">
<dt id="TheoryHavriliakNegamiModes.TheoryHavriliakNegamiModesFrequency">
<em class="property">class </em><code class="descclassname">TheoryHavriliakNegamiModes.</code><code class="descname">TheoryHavriliakNegamiModesFrequency</code><a class="reference internal" href="../../../../_modules/TheoryHavriliakNegamiModes.html#TheoryHavriliakNegamiModesFrequency"><span class="viewcode-link">[source]</span></a><a class="headerlink" href="#TheoryHavriliakNegamiModes.TheoryHavriliakNegamiModesFrequency" title="Permalink to this definition">¶</a></dt>
<dd><p>Fit a generalized Havriliak-Negami model to a frequency dependent relaxation function.</p>
<ul>
<li><dl class="first docutils">
<dt><strong>Function</strong></dt>
<dd><div class="first last math notranslate">
\[\epsilon^* (\omega) = \epsilon_\infty + \frac{\Delta\epsilon}{\left[ 1 + \left( i\omega\tau\right)^\alpha\right]^\gamma}\]</div>
</dd>
</dl>
</li>
<li><dl class="first docutils">
<dt><strong>Parameters</strong></dt>
<dd><ul class="first last simple">
<li>einf = <span class="math notranslate">\(\epsilon_{\infty}\)</span>: Unrelaxed permitivity</li>
<li><span class="math notranslate">\(n_{modes}\)</span>: number of Havriliak-Negami modes equally distributed in logarithmic scale between <span class="math notranslate">\(\omega_{min}\)</span> and <span class="math notranslate">\(\omega_{max}\)</span>.</li>
<li>logwmin = <span class="math notranslate">\(\log(\omega_{min})\)</span>: decimal logarithm of the minimum frequency.</li>
<li>logwmax = <span class="math notranslate">\(\log(\omega_{max})\)</span>: decimal logarithm of the maximum frequency.</li>
<li>logDei = <span class="math notranslate">\(\log(\Delta\epsilon_{i})\)</span>, where <span class="math notranslate">\(\Delta\epsilon_{i}=\epsilon_{s,i}-\epsilon_\infty\)</span>: decimal logarithm of the relaxation strength of Debye mode <span class="math notranslate">\(i\)</span>, where <span class="math notranslate">\(\epsilon_{s,i}\)</span> is the static permitivity of mode <span class="math notranslate">\(i\)</span>.</li>
<li><span class="math notranslate">\(\alpha\)</span>: Asymmetry parameter</li>
<li><span class="math notranslate">\(\gamma\)</span>: Broadness parameter</li>
</ul>
</dd>
</dl>
</li>
</ul>
</dd></dl>

</div>
<div class="section" id="id2">
<h3><a class="toc-backref" href="#id10">Description</a><a class="headerlink" href="#id2" title="Permalink to this headline">¶</a></h3>
<div class="admonition warning">
<p class="first admonition-title">Warning</p>
<p class="last">NEEDS TO BE WRITTEN!</p>
</div>
<p>Fit of dielectric spectroscopy data with a set of <span class="math notranslate">\(N\)</span> discrete equidistant Debye modes.
The number of modes can be selected by pressing the Up/Down arrows in the theory window.
The frequencies of the Debye modes are equally distributed in logarithmic scale between
a minimum frequency, <span class="math notranslate">\(\omega_\text{min}\)</span>, and a maximum frequency, <span class="math notranslate">\(\omega_\text{max}\)</span>,
which can be fixed or set free by ticking the corresponding checkboxes.
The position of <span class="math notranslate">\(\omega_\text{min}\)</span> and <span class="math notranslate">\(\omega_\text{max}\)</span>
can be changed by dragging the leftmost and rightmost modes with the mouse.
The vertical position of the modes can be changed by dragging the yellow points.</p>
<p>Each mode contributes to the dielectric relaxation spectrum through the following formulas:</p>
<div class="math notranslate">
\[\begin{split}\epsilon_i'(\omega) &amp;= \Delta\epsilon_i \frac{1}{1+ (\omega \tau_i)^2}\\
\epsilon_i''(\omega) &amp;= \Delta\epsilon_i \frac{\omega \tau_i}{1+ (\omega \tau_i)^2}\end{split}\]</div>
<p>with <span class="math notranslate">\(\Delta\epsilon_i\)</span> the amplitude and <span class="math notranslate">\(\tau_i\)</span> the characteristic relaxation time of
the mode <span class="math notranslate">\(i\)</span> (inverse of the frequency).</p>
<p>The parameters of the theory are the number of modes (which is fixed by the user and
is not minimized), <span class="math notranslate">\(\omega_\text{min}\)</span>, <span class="math notranslate">\(\omega_\text{max}\)</span>,
and a value of <span class="math notranslate">\(\Delta\epsilon_i\)</span> for each mode.
<span class="math notranslate">\(\Delta\epsilon_i\)</span> is calculated in logarithmic scale.</p>
<div class="admonition warning">
<p class="first admonition-title">Warning</p>
<p class="last">The theory can only be applied to one file per data set.
If more than one file is active in the current data set,
the theory will be applied to the first one in the list of active files.</p>
</div>
</div>
</div>
<div class="section" id="kolhrauch-williams-watts-kww-modes">
<h2><a class="toc-backref" href="#id11">Kolhrauch-Williams-Watts (KWW) modes</a><a class="headerlink" href="#kolhrauch-williams-watts-kww-modes" title="Permalink to this headline">¶</a></h2>
<div class="toctree-wrapper compound">
</div>
<div class="section" id="id3">
<h3><a class="toc-backref" href="#id12">Summary</a><a class="headerlink" href="#id3" title="Permalink to this headline">¶</a></h3>
<dl class="class">
<dt id="TheoryKWWModes.TheoryKWWModesFrequency">
<em class="property">class </em><code class="descclassname">TheoryKWWModes.</code><code class="descname">TheoryKWWModesFrequency</code><a class="reference internal" href="../../../../_modules/TheoryKWWModes.html#TheoryKWWModesFrequency"><span class="viewcode-link">[source]</span></a><a class="headerlink" href="#TheoryKWWModes.TheoryKWWModesFrequency" title="Permalink to this definition">¶</a></dt>
<dd><p>Fit a Kohlrausch-Williams-Watts (KWW, stretched exponential) model to a frequency dependent relaxation function.</p>
<ul>
<li><dl class="first docutils">
<dt><strong>Function</strong></dt>
<dd><div class="first last math notranslate">
\[\epsilon (t) - \epsilon_\infty =  \Delta\epsilon \left[ 1 - \exp \left( - \frac{t}{\tau} \right)^\beta\right]\]</div>
</dd>
</dl>
</li>
<li><dl class="first docutils">
<dt><strong>Parameters</strong></dt>
<dd><ul class="first last simple">
<li>einf = <span class="math notranslate">\(\epsilon_{\infty}\)</span>: Unrelaxed permitivity</li>
<li><span class="math notranslate">\(n_{modes}\)</span>: number of Havriliak-Negami modes equally distributed in logarithmic scale between <span class="math notranslate">\(\omega_{min}\)</span> and <span class="math notranslate">\(\omega_{max}\)</span>.</li>
<li>logwmin = <span class="math notranslate">\(\log(\omega_{min})\)</span>: decimal logarithm of the minimum frequency.</li>
<li>logwmax = <span class="math notranslate">\(\log(\omega_{max})\)</span>: decimal logarithm of the maximum frequency.</li>
<li>logDei = <span class="math notranslate">\(\log(\Delta\epsilon_{i})\)</span>, where <span class="math notranslate">\(\Delta\epsilon_{i}=\epsilon_{s,i}-\epsilon_\infty\)</span>: decimal logarithm of the relaxation strength of Debye mode <span class="math notranslate">\(i\)</span>, where <span class="math notranslate">\(\epsilon_{s,i}\)</span> is the static permitivity of mode <span class="math notranslate">\(i\)</span>.</li>
<li><span class="math notranslate">\(\beta\)</span>: stretched exponential parameter</li>
</ul>
</dd>
</dl>
</li>
</ul>
<div class="admonition note">
<p class="first admonition-title">Note</p>
<p class="last">It makes use of the libkww code, by Joachim Wuttke, CITE: doi:10.3390/a5040604</p>
</div>
</dd></dl>

</div>
<div class="section" id="id4">
<h3><a class="toc-backref" href="#id13">Description</a><a class="headerlink" href="#id4" title="Permalink to this headline">¶</a></h3>
<div class="admonition warning">
<p class="first admonition-title">Warning</p>
<p class="last">NEEDS TO BE WRITTEN!</p>
</div>
<p>Fit of dielectric spectroscopy data with a set of <span class="math notranslate">\(N\)</span> discrete equidistant Debye modes.
The number of modes can be selected by pressing the Up/Down arrows in the theory window.
The frequencies of the Debye modes are equally distributed in logarithmic scale between
a minimum frequency, <span class="math notranslate">\(\omega_\text{min}\)</span>, and a maximum frequency, <span class="math notranslate">\(\omega_\text{max}\)</span>,
which can be fixed or set free by ticking the corresponding checkboxes.
The position of <span class="math notranslate">\(\omega_\text{min}\)</span> and <span class="math notranslate">\(\omega_\text{max}\)</span>
can be changed by dragging the leftmost and rightmost modes with the mouse.
The vertical position of the modes can be changed by dragging the yellow points.</p>
<p>Each mode contributes to the dielectric relaxation spectrum through the following formulas:</p>
<div class="math notranslate">
\[\begin{split}\epsilon_i'(\omega) &amp;= \Delta\epsilon_i \frac{1}{1+ (\omega \tau_i)^2}\\
\epsilon_i''(\omega) &amp;= \Delta\epsilon_i \frac{\omega \tau_i}{1+ (\omega \tau_i)^2}\end{split}\]</div>
<p>with <span class="math notranslate">\(\Delta\epsilon_i\)</span> the amplitude and <span class="math notranslate">\(\tau_i\)</span> the characteristic relaxation time of
the mode <span class="math notranslate">\(i\)</span> (inverse of the frequency).</p>
<p>The parameters of the theory are the number of modes (which is fixed by the user and
is not minimized), <span class="math notranslate">\(\omega_\text{min}\)</span>, <span class="math notranslate">\(\omega_\text{max}\)</span>,
and a value of <span class="math notranslate">\(\Delta\epsilon_i\)</span> for each mode.
<span class="math notranslate">\(\Delta\epsilon_i\)</span> is calculated in logarithmic scale.</p>
<div class="admonition warning">
<p class="first admonition-title">Warning</p>
<p class="last">The theory can only be applied to one file per data set.
If more than one file is active in the current data set,
the theory will be applied to the first one in the list of active files.</p>
</div>
</div>
</div>
</div>


          </div>
        </div>
      </div>
      <div class="clearer"></div>
    </div>
    <div class="related" role="navigation" aria-label="related navigation">
      <h3>Navigation</h3>
      <ul>
        <li class="right" style="margin-right: 10px">
          <a href="../../../../genindex.html" title="General Index"
             >index</a></li>
        <li class="right" >
          <a href="../../../../py-modindex.html" title="Python Module Index"
             >modules</a> |</li>
        <li class="right" >
          <a href="../../../Tools/tools.html" title="RepTate tools"
             >next</a> |</li>
        <li class="right" >
          <a href="../general.html" title="Dielectric: General Description"
             >previous</a> |</li>
        <li class="nav-item nav-item-0"><a href="../../../../index.html">RepTate 0.9.3 20180719 documentation</a> &#187;</li>
          <li class="nav-item nav-item-1"><a href="../../../manual.html" >User Manual</a> &#187;</li>
          <li class="nav-item nav-item-2"><a href="../../applications.html" >Applications</a> &#187;</li>
          <li class="nav-item nav-item-3"><a href="../Dielectric.html" > Dielectric: Dielectric Spectroscopy</a> &#187;</li> 
      </ul>
    </div>
    <div class="footer" role="contentinfo">
        &#169; Copyright 2018, Universidad Politécnica de Madrid, University of Leeds.
      Created using <a href="http://sphinx-doc.org/">Sphinx</a> 1.7.2.
    </div>
  </body>
</html><|MERGE_RESOLUTION|>--- conflicted
+++ resolved
@@ -4,14 +4,10 @@
 
 <html xmlns="http://www.w3.org/1999/xhtml">
   <head>
-    <meta http-equiv="X-UA-Compatible" content="IE=Edge" />
     <meta http-equiv="Content-Type" content="text/html; charset=utf-8" />
     <title>Dielectric Theories &#8212; RepTate 0.9.3 20180719 documentation</title>
     <link rel="stylesheet" href="../../../../_static/bizstyle.css" type="text/css" />
     <link rel="stylesheet" href="../../../../_static/pygments.css" type="text/css" />
-<<<<<<< HEAD
-    <script type="text/javascript" src="../../../../_static/documentation_options.js"></script>
-=======
     <script type="text/javascript">
       var DOCUMENTATION_OPTIONS = {
         URL_ROOT:    '../../../../',
@@ -22,7 +18,6 @@
         SOURCELINK_SUFFIX: '.txt'
       };
     </script>
->>>>>>> 42abc76b
     <script type="text/javascript" src="../../../../_static/jquery.js"></script>
     <script type="text/javascript" src="../../../../_static/underscore.js"></script>
     <script type="text/javascript" src="../../../../_static/doctools.js"></script>
@@ -38,7 +33,8 @@
     <!--[if lt IE 9]>
     <script type="text/javascript" src="_static/css3-mediaqueries.js"></script>
     <![endif]-->
-  </head><body>
+  </head>
+  <body>
     <div class="related" role="navigation" aria-label="related navigation">
       <h3>Navigation</h3>
       <ul>
@@ -102,14 +98,12 @@
    </div>
 <div id="searchbox" style="display: none" role="search">
   <h3>Quick search</h3>
-    <div class="searchformwrapper">
     <form class="search" action="../../../../search.html" method="get">
-      <input type="text" name="q" />
-      <input type="submit" value="Go" />
+      <div><input type="text" name="q" /></div>
+      <div><input type="submit" value="Go" /></div>
       <input type="hidden" name="check_keywords" value="yes" />
       <input type="hidden" name="area" value="default" />
     </form>
-    </div>
 </div>
 <script type="text/javascript">$('#searchbox').show(0);</script>
         </div>
@@ -157,7 +151,7 @@
 <ul>
 <li><dl class="first docutils">
 <dt><strong>Function</strong></dt>
-<dd><div class="first last math notranslate">
+<dd><div class="first last math">
 \[\begin{split}\begin{eqnarray}
 \epsilon'(\omega) &amp; = &amp; \epsilon_\infty + \sum_{1}^{n_{modes}} \Delta\epsilon_i \frac{1}{1+(\omega\tau_i)^2} \\
 \epsilon''(\omega) &amp; = &amp; \sum_{1}^{n_{modes}} \Delta\epsilon_i \frac{\omega\tau_i}{1+(\omega\tau_i)^2}
@@ -168,11 +162,11 @@
 <li><dl class="first docutils">
 <dt><strong>Parameters</strong></dt>
 <dd><ul class="first last simple">
-<li>einf = <span class="math notranslate">\(\epsilon_{\infty}\)</span>: Unrelaxed permitivity</li>
-<li><span class="math notranslate">\(n_{modes}\)</span>: number of Debye modes equally distributed in logarithmic scale between <span class="math notranslate">\(\omega_{min}\)</span> and <span class="math notranslate">\(\omega_{max}\)</span>.</li>
-<li>logwmin = <span class="math notranslate">\(\log(\omega_{min})\)</span>: decimal logarithm of the minimum frequency.</li>
-<li>logwmax = <span class="math notranslate">\(\log(\omega_{max})\)</span>: decimal logarithm of the maximum frequency.</li>
-<li>logDei = <span class="math notranslate">\(\log(\Delta\epsilon_{i})\)</span>, where <span class="math notranslate">\(\Delta\epsilon_{i}=\epsilon_{s,i}-\epsilon_\infty\)</span>: decimal logarithm of the relaxation strength of Debye mode <span class="math notranslate">\(i\)</span>, where <span class="math notranslate">\(\epsilon_{s,i}\)</span> is the static permitivity of mode <span class="math notranslate">\(i\)</span>.</li>
+<li>einf = <span class="math">\(\epsilon_{\infty}\)</span>: Unrelaxed permitivity</li>
+<li><span class="math">\(n_{modes}\)</span>: number of Debye modes equally distributed in logarithmic scale between <span class="math">\(\omega_{min}\)</span> and <span class="math">\(\omega_{max}\)</span>.</li>
+<li>logwmin = <span class="math">\(\log(\omega_{min})\)</span>: decimal logarithm of the minimum frequency.</li>
+<li>logwmax = <span class="math">\(\log(\omega_{max})\)</span>: decimal logarithm of the maximum frequency.</li>
+<li>logDei = <span class="math">\(\log(\Delta\epsilon_{i})\)</span>, where <span class="math">\(\Delta\epsilon_{i}=\epsilon_{s,i}-\epsilon_\infty\)</span>: decimal logarithm of the relaxation strength of Debye mode <span class="math">\(i\)</span>, where <span class="math">\(\epsilon_{s,i}\)</span> is the static permitivity of mode <span class="math">\(i\)</span>.</li>
 </ul>
 </dd>
 </dl>
@@ -183,24 +177,24 @@
 </div>
 <div class="section" id="description">
 <h3><a class="toc-backref" href="#id7">Description</a><a class="headerlink" href="#description" title="Permalink to this headline">¶</a></h3>
-<p>Fit of dielectric spectroscopy data with a set of <span class="math notranslate">\(N\)</span> discrete equidistant Debye modes.
+<p>Fit of dielectric spectroscopy data with a set of <span class="math">\(N\)</span> discrete equidistant Debye modes.
 The number of modes can be selected by pressing the Up/Down arrows in the theory window.
 The frequencies of the Debye modes are equally distributed in logarithmic scale between
-a minimum frequency, <span class="math notranslate">\(\omega_\text{min}\)</span>, and a maximum frequency, <span class="math notranslate">\(\omega_\text{max}\)</span>,
+a minimum frequency, <span class="math">\(\omega_\text{min}\)</span>, and a maximum frequency, <span class="math">\(\omega_\text{max}\)</span>,
 which can be fixed or set free by ticking the corresponding checkboxes.
-The position of <span class="math notranslate">\(\omega_\text{min}\)</span> and <span class="math notranslate">\(\omega_\text{max}\)</span>
+The position of <span class="math">\(\omega_\text{min}\)</span> and <span class="math">\(\omega_\text{max}\)</span>
 can be changed by dragging the leftmost and rightmost modes with the mouse.
 The vertical position of the modes can be changed by dragging the yellow points.</p>
 <p>Each mode contributes to the dielectric relaxation spectrum through the following formulas:</p>
-<div class="math notranslate">
+<div class="math">
 \[\begin{split}\epsilon_i'(\omega) &amp;= \Delta\epsilon_i \frac{1}{1+ (\omega \tau_i)^2}\\
 \epsilon_i''(\omega) &amp;= \Delta\epsilon_i \frac{\omega \tau_i}{1+ (\omega \tau_i)^2}\end{split}\]</div>
-<p>with <span class="math notranslate">\(\Delta\epsilon_i\)</span> the amplitude and <span class="math notranslate">\(\tau_i\)</span> the characteristic relaxation time of
-the mode <span class="math notranslate">\(i\)</span> (inverse of the frequency).</p>
+<p>with <span class="math">\(\Delta\epsilon_i\)</span> the amplitude and <span class="math">\(\tau_i\)</span> the characteristic relaxation time of
+the mode <span class="math">\(i\)</span> (inverse of the frequency).</p>
 <p>The parameters of the theory are the number of modes (which is fixed by the user and
-is not minimized), <span class="math notranslate">\(\omega_\text{min}\)</span>, <span class="math notranslate">\(\omega_\text{max}\)</span>,
-and a value of <span class="math notranslate">\(\Delta\epsilon_i\)</span> for each mode.
-<span class="math notranslate">\(\Delta\epsilon_i\)</span> is calculated in logarithmic scale.</p>
+is not minimized), <span class="math">\(\omega_\text{min}\)</span>, <span class="math">\(\omega_\text{max}\)</span>,
+and a value of <span class="math">\(\Delta\epsilon_i\)</span> for each mode.
+<span class="math">\(\Delta\epsilon_i\)</span> is calculated in logarithmic scale.</p>
 <div class="admonition warning">
 <p class="first admonition-title">Warning</p>
 <p class="last">The theory can only be applied to one file per data set.
@@ -222,7 +216,7 @@
 <ul>
 <li><dl class="first docutils">
 <dt><strong>Function</strong></dt>
-<dd><div class="first last math notranslate">
+<dd><div class="first last math">
 \[\epsilon^* (\omega) = \epsilon_\infty + \frac{\Delta\epsilon}{\left[ 1 + \left( i\omega\tau\right)^\alpha\right]^\gamma}\]</div>
 </dd>
 </dl>
@@ -230,13 +224,13 @@
 <li><dl class="first docutils">
 <dt><strong>Parameters</strong></dt>
 <dd><ul class="first last simple">
-<li>einf = <span class="math notranslate">\(\epsilon_{\infty}\)</span>: Unrelaxed permitivity</li>
-<li><span class="math notranslate">\(n_{modes}\)</span>: number of Havriliak-Negami modes equally distributed in logarithmic scale between <span class="math notranslate">\(\omega_{min}\)</span> and <span class="math notranslate">\(\omega_{max}\)</span>.</li>
-<li>logwmin = <span class="math notranslate">\(\log(\omega_{min})\)</span>: decimal logarithm of the minimum frequency.</li>
-<li>logwmax = <span class="math notranslate">\(\log(\omega_{max})\)</span>: decimal logarithm of the maximum frequency.</li>
-<li>logDei = <span class="math notranslate">\(\log(\Delta\epsilon_{i})\)</span>, where <span class="math notranslate">\(\Delta\epsilon_{i}=\epsilon_{s,i}-\epsilon_\infty\)</span>: decimal logarithm of the relaxation strength of Debye mode <span class="math notranslate">\(i\)</span>, where <span class="math notranslate">\(\epsilon_{s,i}\)</span> is the static permitivity of mode <span class="math notranslate">\(i\)</span>.</li>
-<li><span class="math notranslate">\(\alpha\)</span>: Asymmetry parameter</li>
-<li><span class="math notranslate">\(\gamma\)</span>: Broadness parameter</li>
+<li>einf = <span class="math">\(\epsilon_{\infty}\)</span>: Unrelaxed permitivity</li>
+<li><span class="math">\(n_{modes}\)</span>: number of Havriliak-Negami modes equally distributed in logarithmic scale between <span class="math">\(\omega_{min}\)</span> and <span class="math">\(\omega_{max}\)</span>.</li>
+<li>logwmin = <span class="math">\(\log(\omega_{min})\)</span>: decimal logarithm of the minimum frequency.</li>
+<li>logwmax = <span class="math">\(\log(\omega_{max})\)</span>: decimal logarithm of the maximum frequency.</li>
+<li>logDei = <span class="math">\(\log(\Delta\epsilon_{i})\)</span>, where <span class="math">\(\Delta\epsilon_{i}=\epsilon_{s,i}-\epsilon_\infty\)</span>: decimal logarithm of the relaxation strength of Debye mode <span class="math">\(i\)</span>, where <span class="math">\(\epsilon_{s,i}\)</span> is the static permitivity of mode <span class="math">\(i\)</span>.</li>
+<li><span class="math">\(\alpha\)</span>: Asymmetry parameter</li>
+<li><span class="math">\(\gamma\)</span>: Broadness parameter</li>
 </ul>
 </dd>
 </dl>
@@ -251,24 +245,24 @@
 <p class="first admonition-title">Warning</p>
 <p class="last">NEEDS TO BE WRITTEN!</p>
 </div>
-<p>Fit of dielectric spectroscopy data with a set of <span class="math notranslate">\(N\)</span> discrete equidistant Debye modes.
+<p>Fit of dielectric spectroscopy data with a set of <span class="math">\(N\)</span> discrete equidistant Debye modes.
 The number of modes can be selected by pressing the Up/Down arrows in the theory window.
 The frequencies of the Debye modes are equally distributed in logarithmic scale between
-a minimum frequency, <span class="math notranslate">\(\omega_\text{min}\)</span>, and a maximum frequency, <span class="math notranslate">\(\omega_\text{max}\)</span>,
+a minimum frequency, <span class="math">\(\omega_\text{min}\)</span>, and a maximum frequency, <span class="math">\(\omega_\text{max}\)</span>,
 which can be fixed or set free by ticking the corresponding checkboxes.
-The position of <span class="math notranslate">\(\omega_\text{min}\)</span> and <span class="math notranslate">\(\omega_\text{max}\)</span>
+The position of <span class="math">\(\omega_\text{min}\)</span> and <span class="math">\(\omega_\text{max}\)</span>
 can be changed by dragging the leftmost and rightmost modes with the mouse.
 The vertical position of the modes can be changed by dragging the yellow points.</p>
 <p>Each mode contributes to the dielectric relaxation spectrum through the following formulas:</p>
-<div class="math notranslate">
+<div class="math">
 \[\begin{split}\epsilon_i'(\omega) &amp;= \Delta\epsilon_i \frac{1}{1+ (\omega \tau_i)^2}\\
 \epsilon_i''(\omega) &amp;= \Delta\epsilon_i \frac{\omega \tau_i}{1+ (\omega \tau_i)^2}\end{split}\]</div>
-<p>with <span class="math notranslate">\(\Delta\epsilon_i\)</span> the amplitude and <span class="math notranslate">\(\tau_i\)</span> the characteristic relaxation time of
-the mode <span class="math notranslate">\(i\)</span> (inverse of the frequency).</p>
+<p>with <span class="math">\(\Delta\epsilon_i\)</span> the amplitude and <span class="math">\(\tau_i\)</span> the characteristic relaxation time of
+the mode <span class="math">\(i\)</span> (inverse of the frequency).</p>
 <p>The parameters of the theory are the number of modes (which is fixed by the user and
-is not minimized), <span class="math notranslate">\(\omega_\text{min}\)</span>, <span class="math notranslate">\(\omega_\text{max}\)</span>,
-and a value of <span class="math notranslate">\(\Delta\epsilon_i\)</span> for each mode.
-<span class="math notranslate">\(\Delta\epsilon_i\)</span> is calculated in logarithmic scale.</p>
+is not minimized), <span class="math">\(\omega_\text{min}\)</span>, <span class="math">\(\omega_\text{max}\)</span>,
+and a value of <span class="math">\(\Delta\epsilon_i\)</span> for each mode.
+<span class="math">\(\Delta\epsilon_i\)</span> is calculated in logarithmic scale.</p>
 <div class="admonition warning">
 <p class="first admonition-title">Warning</p>
 <p class="last">The theory can only be applied to one file per data set.
@@ -290,7 +284,7 @@
 <ul>
 <li><dl class="first docutils">
 <dt><strong>Function</strong></dt>
-<dd><div class="first last math notranslate">
+<dd><div class="first last math">
 \[\epsilon (t) - \epsilon_\infty =  \Delta\epsilon \left[ 1 - \exp \left( - \frac{t}{\tau} \right)^\beta\right]\]</div>
 </dd>
 </dl>
@@ -298,12 +292,12 @@
 <li><dl class="first docutils">
 <dt><strong>Parameters</strong></dt>
 <dd><ul class="first last simple">
-<li>einf = <span class="math notranslate">\(\epsilon_{\infty}\)</span>: Unrelaxed permitivity</li>
-<li><span class="math notranslate">\(n_{modes}\)</span>: number of Havriliak-Negami modes equally distributed in logarithmic scale between <span class="math notranslate">\(\omega_{min}\)</span> and <span class="math notranslate">\(\omega_{max}\)</span>.</li>
-<li>logwmin = <span class="math notranslate">\(\log(\omega_{min})\)</span>: decimal logarithm of the minimum frequency.</li>
-<li>logwmax = <span class="math notranslate">\(\log(\omega_{max})\)</span>: decimal logarithm of the maximum frequency.</li>
-<li>logDei = <span class="math notranslate">\(\log(\Delta\epsilon_{i})\)</span>, where <span class="math notranslate">\(\Delta\epsilon_{i}=\epsilon_{s,i}-\epsilon_\infty\)</span>: decimal logarithm of the relaxation strength of Debye mode <span class="math notranslate">\(i\)</span>, where <span class="math notranslate">\(\epsilon_{s,i}\)</span> is the static permitivity of mode <span class="math notranslate">\(i\)</span>.</li>
-<li><span class="math notranslate">\(\beta\)</span>: stretched exponential parameter</li>
+<li>einf = <span class="math">\(\epsilon_{\infty}\)</span>: Unrelaxed permitivity</li>
+<li><span class="math">\(n_{modes}\)</span>: number of Havriliak-Negami modes equally distributed in logarithmic scale between <span class="math">\(\omega_{min}\)</span> and <span class="math">\(\omega_{max}\)</span>.</li>
+<li>logwmin = <span class="math">\(\log(\omega_{min})\)</span>: decimal logarithm of the minimum frequency.</li>
+<li>logwmax = <span class="math">\(\log(\omega_{max})\)</span>: decimal logarithm of the maximum frequency.</li>
+<li>logDei = <span class="math">\(\log(\Delta\epsilon_{i})\)</span>, where <span class="math">\(\Delta\epsilon_{i}=\epsilon_{s,i}-\epsilon_\infty\)</span>: decimal logarithm of the relaxation strength of Debye mode <span class="math">\(i\)</span>, where <span class="math">\(\epsilon_{s,i}\)</span> is the static permitivity of mode <span class="math">\(i\)</span>.</li>
+<li><span class="math">\(\beta\)</span>: stretched exponential parameter</li>
 </ul>
 </dd>
 </dl>
@@ -322,24 +316,24 @@
 <p class="first admonition-title">Warning</p>
 <p class="last">NEEDS TO BE WRITTEN!</p>
 </div>
-<p>Fit of dielectric spectroscopy data with a set of <span class="math notranslate">\(N\)</span> discrete equidistant Debye modes.
+<p>Fit of dielectric spectroscopy data with a set of <span class="math">\(N\)</span> discrete equidistant Debye modes.
 The number of modes can be selected by pressing the Up/Down arrows in the theory window.
 The frequencies of the Debye modes are equally distributed in logarithmic scale between
-a minimum frequency, <span class="math notranslate">\(\omega_\text{min}\)</span>, and a maximum frequency, <span class="math notranslate">\(\omega_\text{max}\)</span>,
+a minimum frequency, <span class="math">\(\omega_\text{min}\)</span>, and a maximum frequency, <span class="math">\(\omega_\text{max}\)</span>,
 which can be fixed or set free by ticking the corresponding checkboxes.
-The position of <span class="math notranslate">\(\omega_\text{min}\)</span> and <span class="math notranslate">\(\omega_\text{max}\)</span>
+The position of <span class="math">\(\omega_\text{min}\)</span> and <span class="math">\(\omega_\text{max}\)</span>
 can be changed by dragging the leftmost and rightmost modes with the mouse.
 The vertical position of the modes can be changed by dragging the yellow points.</p>
 <p>Each mode contributes to the dielectric relaxation spectrum through the following formulas:</p>
-<div class="math notranslate">
+<div class="math">
 \[\begin{split}\epsilon_i'(\omega) &amp;= \Delta\epsilon_i \frac{1}{1+ (\omega \tau_i)^2}\\
 \epsilon_i''(\omega) &amp;= \Delta\epsilon_i \frac{\omega \tau_i}{1+ (\omega \tau_i)^2}\end{split}\]</div>
-<p>with <span class="math notranslate">\(\Delta\epsilon_i\)</span> the amplitude and <span class="math notranslate">\(\tau_i\)</span> the characteristic relaxation time of
-the mode <span class="math notranslate">\(i\)</span> (inverse of the frequency).</p>
+<p>with <span class="math">\(\Delta\epsilon_i\)</span> the amplitude and <span class="math">\(\tau_i\)</span> the characteristic relaxation time of
+the mode <span class="math">\(i\)</span> (inverse of the frequency).</p>
 <p>The parameters of the theory are the number of modes (which is fixed by the user and
-is not minimized), <span class="math notranslate">\(\omega_\text{min}\)</span>, <span class="math notranslate">\(\omega_\text{max}\)</span>,
-and a value of <span class="math notranslate">\(\Delta\epsilon_i\)</span> for each mode.
-<span class="math notranslate">\(\Delta\epsilon_i\)</span> is calculated in logarithmic scale.</p>
+is not minimized), <span class="math">\(\omega_\text{min}\)</span>, <span class="math">\(\omega_\text{max}\)</span>,
+and a value of <span class="math">\(\Delta\epsilon_i\)</span> for each mode.
+<span class="math">\(\Delta\epsilon_i\)</span> is calculated in logarithmic scale.</p>
 <div class="admonition warning">
 <p class="first admonition-title">Warning</p>
 <p class="last">The theory can only be applied to one file per data set.
@@ -379,7 +373,7 @@
     </div>
     <div class="footer" role="contentinfo">
         &#169; Copyright 2018, Universidad Politécnica de Madrid, University of Leeds.
-      Created using <a href="http://sphinx-doc.org/">Sphinx</a> 1.7.2.
+      Created using <a href="http://sphinx-doc.org/">Sphinx</a> 1.6.4.
     </div>
   </body>
 </html>