--- conflicted
+++ resolved
@@ -4,14 +4,10 @@
 
 <html xmlns="http://www.w3.org/1999/xhtml">
   <head>
-    <meta http-equiv="X-UA-Compatible" content="IE=Edge" />
     <meta http-equiv="Content-Type" content="text/html; charset=utf-8" />
     <title>Parameter &#8212; RepTate 0.9.3 20180719 documentation</title>
     <link rel="stylesheet" href="../_static/bizstyle.css" type="text/css" />
     <link rel="stylesheet" href="../_static/pygments.css" type="text/css" />
-<<<<<<< HEAD
-    <script type="text/javascript" src="../_static/documentation_options.js"></script>
-=======
     <script type="text/javascript">
       var DOCUMENTATION_OPTIONS = {
         URL_ROOT:    '../',
@@ -22,7 +18,6 @@
         SOURCELINK_SUFFIX: '.txt'
       };
     </script>
->>>>>>> 42abc76b
     <script type="text/javascript" src="../_static/jquery.js"></script>
     <script type="text/javascript" src="../_static/underscore.js"></script>
     <script type="text/javascript" src="../_static/doctools.js"></script>
@@ -36,7 +31,8 @@
     <!--[if lt IE 9]>
     <script type="text/javascript" src="_static/css3-mediaqueries.js"></script>
     <![endif]-->
-  </head><body>
+  </head>
+  <body>
     <div class="related" role="navigation" aria-label="related navigation">
       <h3>Navigation</h3>
       <ul>
@@ -57,14 +53,12 @@
             </a></p>
 <div id="searchbox" style="display: none" role="search">
   <h3>Quick search</h3>
-    <div class="searchformwrapper">
     <form class="search" action="../search.html" method="get">
-      <input type="text" name="q" />
-      <input type="submit" value="Go" />
+      <div><input type="text" name="q" /></div>
+      <div><input type="submit" value="Go" /></div>
       <input type="hidden" name="check_keywords" value="yes" />
       <input type="hidden" name="area" value="default" />
     </form>
-    </div>
 </div>
 <script type="text/javascript">$('#searchbox').show(0);</script>
         </div>
@@ -279,7 +273,7 @@
     </div>
     <div class="footer" role="contentinfo">
         &#169; Copyright 2018, Universidad Politécnica de Madrid, University of Leeds.
-      Created using <a href="http://sphinx-doc.org/">Sphinx</a> 1.7.2.
+      Created using <a href="http://sphinx-doc.org/">Sphinx</a> 1.6.4.
     </div>
   </body>
 </html>