--- conflicted
+++ resolved
@@ -16,14 +16,10 @@
 from Theory import Theory
 from QTheory import QTheory
 from DataTable import DataTable
-<<<<<<< HEAD
-
-=======
-from collections import OrderedDict
+
 from PyQt5.QtWidgets import QWidget, QToolBar, QAction, QStyle
 from PyQt5.QtGui import QIcon, QDesktopServices
 from PyQt5.QtCore import QSize, QUrl
->>>>>>> f6846664
 
 class TheoryCarreauYasuda(CmdBase):
     """[summary]
@@ -58,12 +54,8 @@
     
     [description]
     """
-<<<<<<< HEAD
-    single_file = False  # False if the theory can be applied to multiple files simultaneously
-=======
     help_file = 'http://reptate.readthedocs.io/en/latest/manual/Theories/LVE/CarreauYasuda.html'
     single_file = False # False if the theory can be applied to multiple files simultaneously
->>>>>>> f6846664
 
     def __init__(self, name='ThCarreauYasuda', parent_dataset=None, ax=None):
         """[summary]
@@ -170,13 +162,7 @@
         n = self.parameters["n"].value
         a = self.parameters["a"].value
 
-<<<<<<< HEAD
-        tt.data[:, 1] = tt.data[:, 2] = 1 / np.sqrt(2.0) * (etainf + (
-            eta0 - etainf) * np.power(1.0 + np.power(lamda * tt.data[:, 0], a),
-                                      (n - 1.0) / a)) * tt.data[:, 0]
-=======
         tt.data[:, 1] = tt.data[:, 2] = (etainf+(eta0-etainf)*np.power(1.0+np.power(lamda*tt.data[:, 0], a), (n-1.0)/a))*tt.data[:, 0]
->>>>>>> f6846664
 
 
 class CLTheoryCarreauYasuda(BaseTheoryCarreauYasuda, Theory):
@@ -214,9 +200,6 @@
             parent_dataset {[type]} -- [description] (default: {None})
             ax {[type]} -- [description] (default: {None})
         """
-<<<<<<< HEAD
-        super().__init__(name, parent_dataset, ax)
-=======
         super().__init__(name, parent_dataset, ax)
         # add widgets specific to the theory
         tb = QToolBar()
@@ -235,5 +218,4 @@
             print('in "handle_show_help":', e)
             return
         QDesktopServices.openUrl(QUrl.fromUserInput((help_file)))
-            
->>>>>>> f6846664
+            