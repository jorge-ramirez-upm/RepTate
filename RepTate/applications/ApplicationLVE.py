# RepTate: Rheology of Entangled Polymers: Toolkit for the Analysis of Theory and Experiments
# --------------------------------------------------------------------------------------------------------
#
# Authors:
#     Jorge Ramirez, jorge.ramirez@upm.es
#     Victor Boudara, victor.boudara@gmail.com
#
# Useful links:
#     http://blogs.upm.es/compsoftmatter/software/reptate/
#     https://github.com/jorge-ramirez-upm/RepTate
#     http://reptate.readthedocs.io
#
# --------------------------------------------------------------------------------------------------------
#
# Copyright (2017-2020): Jorge Ramirez, Victor Boudara, Universidad Politécnica de Madrid, University of Leeds
#
# This file is part of RepTate.
#
# RepTate is free software: you can redistribute it and/or modify
# it under the terms of the GNU General Public License as published by
# the Free Software Foundation, either version 3 of the License, or
# (at your option) any later version.
#
# RepTate is distributed in the hope that it will be useful,
# but WITHOUT ANY WARRANTY; without even the implied warranty of
# MERCHANTABILITY or FITNESS FOR A PARTICULAR PURPOSE.  See the
# GNU General Public License for more details.
#
# You should have received a copy of the GNU General Public License
# along with RepTate.  If not, see <http://www.gnu.org/licenses/>.
#
# --------------------------------------------------------------------------------------------------------
"""Module ApplicationLVE

Module for the analysis of small angle oscillatory shear data - Master curves

"""
from CmdBase import CmdBase, CmdMode
from Application import Application
from QApplicationWindow import QApplicationWindow
from View import View
from FileType import TXTColumnFile, ExcelFile
import numpy as np
from PyQt5.QtWidgets import QSpinBox, QPushButton, QHBoxLayout, QLineEdit, QLabel, QSizePolicy
from PyQt5.QtGui import QDoubleValidator

class ApplicationLVE(CmdBase):
    """Application to Analyze Linear Viscoelastic Data
    
    """
    appname = "LVE"
    description = "Linear Viscoelasticity"
    extension = "tts"

    def __new__(cls, name="LVE", parent=None):
        """[summary]
        
        [description]
        
        Keyword Arguments:
            - name {[type]} -- [description] (default: {"LVE"})
            - parent {[type]} -- [description] (default: {None})
        
        Returns:
            - [type] -- [description]
        """
        return GUIApplicationLVE(
            name,
            parent) if (CmdBase.mode == CmdMode.GUI) else CLApplicationLVE(
                name, parent)


class BaseApplicationLVE:
    """[summary]
    
    [description]
    """
    help_file = 'http://reptate.readthedocs.io/manual/Applications/LVE/LVE.html'
    appname = ApplicationLVE.appname

    def __init__(self, name="LVE", parent=None):
        """
        **Constructor**
        
        Keyword Arguments:
            - name {[type]} -- [description] (default: {"LVE"})
            - parent {[type]} -- [description] (default: {None})
        """
        from TheoryMaxwellModes import TheoryMaxwellModesFrequency
        from TheoryLikhtmanMcLeish2002 import TheoryLikhtmanMcLeish2002
        from TheoryTTS import TheoryWLFShift
        from TheoryCarreauYasuda import TheoryCarreauYasuda
        from TheoryRouse import TheoryRouseFrequency
        from TheoryDTDStars import TheoryDTDStarsFreq
        from TheoryBobLVE import TheoryBobLVE
        from TheoryRDPLVE import TheoryRDPLVE
<<<<<<< HEAD
        from TheoryStickyReptation import TheoryStickyReptation
=======
        from TheoryShanbhagMaxwellModes import TheoryShanbhagMaxwellModesFrequency
>>>>>>> 1387f3da
        super().__init__(name, parent)

        # VIEWS
        self.views["log(G',G''(w))"] = View(
            name="log(G',G''(w))",
            description="log Storage,Loss moduli",
            x_label="log($\omega$)",
            y_label="log(G'($\omega$),G''($\omega$))",
            x_units="rad/s",
            y_units="Pa",
            log_x=False,
            log_y=False,
            view_proc=self.viewLogG1G2,
            n=2,
            snames=["log(G'(w))", "log(G''(w))"])
        self.views["G',G''(w)"] = View(
            "G',G''(w)",
            "Storage,Loss moduli",
            "$\omega$",
            "G'($\omega$),G''($\omega$)",
            "rad/s",
            "Pa",
            True,
            True,
            self.viewG1G2,
            2, ["G'(w)", "G''(w)"])
        self.views["etastar"] = View(
            "etastar",
            "Complex Viscosity",
            "$\omega$",
            "$|\eta^*(\omega)|$",
            "rad/s",
            "Pa.s",
            True,
            True,
            self.viewEtaStar,
            1, ["eta*(w)"])
        self.views["logetastar"] = View(
            "logetastar",
            "log Complex Viscosity",
            "log($\omega$)",
            "log$|\eta^*(\omega)|$",
            "rad/s",
            "Pa.s",
            False,
            False,
            self.viewLogEtaStar,
            1, ["log(eta*(w))"])
        self.views["delta"] = View(
            "delta",
            "delta",
            "$\omega$",
            "$\delta(\omega)$",
            "rad/s",
            "-",
            True,
            True,
            self.viewDelta,
            1, ["delta(w)"])
        self.views["tan(delta)"] = View(
            "tan(delta)",
            "tan(delta)",
            "$\omega$",
            "tan($\delta$)",
            "rad/s",
            "-",
            True,
            True,
            self.viewTanDelta,
            1, ["tan(delta((w))"])
        self.views["log(tan(delta))"] = View(
            "log(tan(delta))",
            "log(tan(delta))",
            "log($\omega$)",
            "log(tan($\delta$))",
            "rad/s",
            "-",
            False,
            False,
            self.viewLogTanDelta,
            1, ["log(tan(delta((w)))"])
        self.views["log(G*)"] = View(
            "log(G*)",
            "log(G*(omega))",
            "log($\omega$)",
            "log(G*($\omega$))",
            "rad/s",
            "Pa",
            False,
            False,
            self.viewLogGstar,
            1, ["log(G*)"])
        self.views["log(tan(delta),G*)"] = View(
            "log(tan(delta),G*)",
            "log(tan($\delta$))",
            "log(G*)",
            "log(tan($\delta$))",
            "Pa",
            "-",
            False,
            False,
            self.viewLogtandeltaGstar,
            1, ["log(tan($\delta))"])
        self.views["delta(G*)"] = View(
            "delta(G*)",
            "$\delta$)",
            "log(G*)",
            "$\delta$)",
            "Pa",
            "deg",
            False,
            False,
            self.viewdeltatanGstar,
            1, ["delta"])
        self.views["J',J''(w)"] = View(
            "J',J''(w)",
            "J moduli",
            "$\omega$",
            "J'($\omega$),J''($\omega$)",
            "rad/s",
            "$Pa^{-1}$",
            True,
            True,
            self.viewJ1J2,
            2, ["J'(w)", "J''(w)"])
        self.views["Cole-Cole"] = View(
            "Cole-Cole",
            "Cole-Cole plot",
            "$\eta'$",
            "$\eta''$",
            "Pa.s",
            "Pa.s",
            False,
            False,
            self.viewColeCole,
            1, ["$eta'$"])
        self.views["log(G')"] = View(
            name="log(G')",
            description="log Storage modulus",
            x_label="log($\omega$)",
            y_label="log(G'($\omega$))",
            x_units="rad/s",
            y_units="Pa",
            log_x=False,
            log_y=False,
            view_proc=self.viewLogG1,
            n=1,
            snames=["log(G'(w))"])
        self.views["G'"] = View(
            "G'",
            "Storage modulus",
            "$\omega$",
            "G'($\omega$)",
            "rad/s",
            "Pa",
            True,
            True,
            self.viewG1,
            1, ["G'(w)"])
        self.views["log(G'')"] = View(
            name="log(G'')",
            description="log Loss modulus",
            x_label="log($\omega$)",
            y_label="log(G'($\omega$))",
            x_units="rad/s",
            y_units="Pa",
            log_x=False,
            log_y=False,
            view_proc=self.viewLogG2,
            n=1,
            snames=["log(G''(w))"])
        self.views["G''"] = View(
            "G''",
            "Loss modulus",
            "$\omega$",
            "G''($\omega$)",
            "rad/s",
            "Pa",
            True,
            True,
            self.viewG2,
            1, ["G''(w)"])
        self.views["log(G',G''(w),tan(delta))"] = View(
            name="log(G',G''(w),tan(delta))",
            description="log Storage,Loss moduli, tan(delta)",
            x_label="log($\omega$)",
            y_label="log(G'($\omega$),G''($\omega$),tan($\delta$))",
            x_units="rad/s",
            y_units="Pa,-",
            log_x=False,
            log_y=False,
            view_proc=self.viewLogG1G2tandelta,
            n=3,
            snames=["log(G'(w))", "log(G''(w)),log(tan(delta))"])

        #set multiviews
        self.nplots = 1
        self.multiviews = []
        for i in range(self.nplot_max):
            # set views in the same order as declared above
            self.multiviews.append(list(self.views.values())[i])
        self.multiplots.reorg_fig(self.nplots)

        # FILES
        ftype = TXTColumnFile("LVE files", "tts", "LVE files",
                              ['w', 'G\'', 'G\'\''], ['Mw', 'T'],
                              ['rad/s', 'Pa', 'Pa'])
        self.filetypes[ftype.extension] = ftype
        self.filetypes['osc'] = TXTColumnFile("OSC files", "osc",
            "Small-angle oscillatory masurements from the Rheometer",
            ['w', 'G\'', 'G\'\''], ['Mw', 'T'], ['rad/s', 'Pa', 'Pa'])
        
        self.filetypes['xlsx'] = ExcelFile("Excel File", "xlsx", "ExcelFIle",
                                            ['w','G\'','G\'\''], [], ['rad/s', 'Pa', 'Pa'])
        
        # THEORIES
        self.theories[TheoryMaxwellModesFrequency.thname] = TheoryMaxwellModesFrequency
        self.theories[TheoryLikhtmanMcLeish2002.thname] = TheoryLikhtmanMcLeish2002
        self.theories[TheoryCarreauYasuda.thname] = TheoryCarreauYasuda
        #self.theories[TheoryWLFShift.thname]=TheoryWLFShift
        self.theories[TheoryRouseFrequency.thname]=TheoryRouseFrequency
        self.theories[TheoryDTDStarsFreq.thname]=TheoryDTDStarsFreq
        self.theories[TheoryBobLVE.thname]=TheoryBobLVE
        self.theories[TheoryRDPLVE.thname] = TheoryRDPLVE
<<<<<<< HEAD
        self.theories[TheoryStickyReptation.thname] = TheoryStickyReptation
=======
        self.theories[TheoryShanbhagMaxwellModesFrequency.thname] = TheoryShanbhagMaxwellModesFrequency
>>>>>>> 1387f3da
        self.add_common_theories()

        #set the current view
        self.set_views()

    def viewLogG1G2(self, dt, file_parameters):
        """Logarithm of the storage modulus :math:`\\log(G'(\\omega))` and loss modulus :math:`\\log(G''(\\omega))` vs :math:`\\log(\\omega)`
        """
        x = np.zeros((dt.num_rows, 2))
        y = np.zeros((dt.num_rows, 2))
        x[:, 0] = np.log10(dt.data[:, 0])
        x[:, 1] = np.log10(dt.data[:, 0])
        y[:, 0] = np.log10(dt.data[:, 1])
        y[:, 1] = np.log10(dt.data[:, 2])
        return x, y, True

    def viewG1G2(self, dt, file_parameters):
        """Storage modulus :math:`G'(\\omega)` and loss modulus :math:`G''(\\omega)` (in logarithmic scale) vs :math:`\\omega` (in logarithmic scale)
        """
        x = np.zeros((dt.num_rows, 2))
        y = np.zeros((dt.num_rows, 2))
        x[:, 0] = dt.data[:, 0]
        x[:, 1] = dt.data[:, 0]
        y[:, 0] = dt.data[:, 1]
        y[:, 1] = dt.data[:, 2]
        return x, y, True

    def viewEtaStar(self, dt, file_parameters):
        """Complex viscosity :math:`\\eta^*(\\omega) = \\sqrt{G'^2 + G''^2}/\\omega` (in logarithmic scale) vs :math:`\\omega` (in logarithmic scale)
        """
        x = np.zeros((dt.num_rows, 1))
        y = np.zeros((dt.num_rows, 1))
        x[:, 0] = dt.data[:, 0]
        y[:, 0] = np.sqrt(dt.data[:, 1]**2 + dt.data[:, 2]**2) / dt.data[:, 0]
        return x, y, True

    def viewLogEtaStar(self, dt, file_parameters):
        """Logarithm of the complex viscosity :math:`\\eta^*(\\omega) = \\sqrt{G'^2 + G''^2}/\\omega` vs :math:`\\log(\\omega)` 
        """
        x = np.zeros((dt.num_rows, 1))
        y = np.zeros((dt.num_rows, 1))
        x[:, 0] = np.log10(dt.data[:, 0])
        y[:, 0] = np.log10(
            np.sqrt(dt.data[:, 1]**2 + dt.data[:, 2]**2) / dt.data[:, 0])
        return x, y, True

    def viewDelta(self, dt, file_parameters):
        """Loss or phase angle :math:`\\delta(\\omega)=\\arctan(G''/G')\\cdot 180/\\pi` (in degrees, in logarithmic scale) vs :math:`\\omega` (in logarithmic scale)
        """
        x = np.zeros((dt.num_rows, 1))
        y = np.zeros((dt.num_rows, 1))
        x[:, 0] = dt.data[:, 0]
        y[:, 0] = np.arctan2(dt.data[:, 2], dt.data[:, 1]) * 180 / np.pi
        return x, y, True

    def viewTanDelta(self, dt, file_parameters):
        """Tangent of the phase angle :math:`\\tan(\\delta(\\omega))=G''/G'` (in logarithmic scale) vs :math:`\\omega` (in logarithmic scale)
        """
        x = np.zeros((dt.num_rows, 1))
        y = np.zeros((dt.num_rows, 1))
        x[:, 0] = dt.data[:, 0]
        y[:, 0] = dt.data[:, 2] / dt.data[:, 1]
        return x, y, True

    def viewLogTanDelta(self, dt, file_parameters):
        """:math:`\\log(\\tan(\\delta(\\omega)))=\\log(G''/G')` vs :math:`\\log(\\omega)` 
        """
        x = np.zeros((dt.num_rows, 1))
        y = np.zeros((dt.num_rows, 1))
        x[:, 0] = np.log10(dt.data[:, 0])
        y[:, 0] = np.log10(dt.data[:, 2] / dt.data[:, 1])
        return x, y, True

    def viewLogGstar(self, dt, file_parameters):
        """Logarithm of the modulus of the complex viscosity :math:`|G^*(\\omega)|=\\sqrt{G'^2+G''^2}` vs :math:`\\log(\\omega)` 
        """
        x = np.zeros((dt.num_rows, 1))
        y = np.zeros((dt.num_rows, 1))
        x[:, 0] = np.log10(dt.data[:, 0])
        y[:, 0] = np.log10(
            np.sqrt(np.square(dt.data[:, 1]) + np.square(dt.data[:, 2])))
        return x, y, True

    def viewLogtandeltaGstar(self, dt, file_parameters):
        """Logarithm of the tangent of the loss angle :math:`\\tan(\\delta(\\omega))=G''/G'` vs logarithm of the modulus of the complex viscosity :math:`|G^*(\\omega)|=\\sqrt{G'^2+G''^2}`
        """
        x = np.zeros((dt.num_rows, 1))
        y = np.zeros((dt.num_rows, 1))
        x[:, 0] = np.log10(
            np.sqrt(np.square(dt.data[:, 1]) + np.square(dt.data[:, 2])))
        y[:, 0] = np.log10(dt.data[:, 2] / dt.data[:, 1])
        return x, y, True

    def viewdeltatanGstar(self, dt, file_parameters):
        """Loss angle :math:`\\delta(\\omega)=\\arctan(G''/G')` vs logarithm of the modulus of the complex viscosity :math:`|G^*(\\omega)|=\\sqrt{G'^2+G''^2}`
        """
        x = np.zeros((dt.num_rows, 1))
        y = np.zeros((dt.num_rows, 1))
        x[:, 0] = np.log10(
            np.sqrt(np.square(dt.data[:, 1]) + np.square(dt.data[:, 2])))
        y[:, 0] = np.arctan2(dt.data[:, 2], dt.data[:, 1]) * 180 / np.pi
        return x, y, True

    def viewJ1J2(self, dt, file_parameters):
        """Storage compliance :math:`J'(\\omega)=G'/(G'^2+G''^2)` and loss compliance :math:`J''(\\omega)=G''/(G'^2+G''^2)` (in logarithmic scale) vs :math:`\\omega` (in logarithmic scale)
        """
        x = np.zeros((dt.num_rows, 2))
        y = np.zeros((dt.num_rows, 2))
        x[:, 0] = dt.data[:, 0]
        x[:, 1] = dt.data[:, 0]
        y[:, 0] = dt.data[:, 1] / (
            np.square(dt.data[:, 1]) + np.square(dt.data[:, 2]))
        y[:, 1] = dt.data[:, 2] / (
            np.square(dt.data[:, 1]) + np.square(dt.data[:, 2]))
        return x, y, True

    def viewColeCole(self, dt, file_parameters):
        """Cole-Cole plot: out of phase viscosity :math:`\\eta''(\\omega)=G'(\\omega)/\\omega` vs dynamic viscosity :math:`\\eta'(\\omega)=G''(\\omega)/\\omega`
        """
        x = np.zeros((dt.num_rows, 1))
        y = np.zeros((dt.num_rows, 1))
        x[:, 0] = dt.data[:, 2] / dt.data[:, 0]
        y[:, 0] = dt.data[:, 1] / dt.data[:, 0]
        return x, y, True

    def viewLogG1(self, dt, file_parameters):
        """Logarithm of the storage modulus :math:`\\log(G'(\\omega))` vs :math:`\\log(\\omega)`
        """
        x = np.zeros((dt.num_rows, 1))
        y = np.zeros((dt.num_rows, 1))
        x[:, 0] = np.log10(dt.data[:, 0])
        y[:, 0] = np.log10(dt.data[:, 1])
        return x, y, True

    def viewG1(self, dt, file_parameters):
        """Storage modulus :math:`G'(\\omega)` (in logarithmic scale) vs :math:`\\omega` (in logarithmic scale)
        """
        x = np.zeros((dt.num_rows, 1))
        y = np.zeros((dt.num_rows, 1))
        x[:, 0] = dt.data[:, 0]
        y[:, 0] = dt.data[:, 1]
        return x, y, True

    def viewLogG2(self, dt, file_parameters):
        """Logarithm of the loss modulus :math:`\\log(G''(\\omega))` vs :math:`\\log(\\omega)`
        """
        x = np.zeros((dt.num_rows, 1))
        y = np.zeros((dt.num_rows, 1))
        x[:, 0] = np.log10(dt.data[:, 0])
        y[:, 0] = np.log10(dt.data[:, 2])
        return x, y, True

    def viewG2(self, dt, file_parameters):
        """Loss modulus :math:`G''(\\omega)` (in logarithmic scale) vs :math:`\\omega` (in logarithmic scale)
        """
        x = np.zeros((dt.num_rows, 1))
        y = np.zeros((dt.num_rows, 1))
        x[:, 0] = dt.data[:, 0]
        y[:, 0] = dt.data[:, 2]
        return x, y, True

    def viewLogG1G2tandelta(self, dt, file_parameters):
        """Logarithm of the storage modulus :math:`\\log(G'(\\omega))`, loss modulus :math:`\\log(G''(\\omega))` and tangent of the loss angle :math:`\\log(\\tan(\\delta(\\omega)))=\\log(G''/G')` vs :math:`\\log(\\omega)`
        """
        x = np.zeros((dt.num_rows, 3))
        y = np.zeros((dt.num_rows, 3))
        x[:, 0] = np.log10(dt.data[:, 0])
        x[:, 1] = np.log10(dt.data[:, 0])
        x[:, 2] = np.log10(dt.data[:, 0])
        y[:, 0] = np.log10(dt.data[:, 1])
        y[:, 1] = np.log10(dt.data[:, 2])
        y[:, 2] = np.log10(dt.data[:, 2] / dt.data[:, 1])
        return x, y, True


class CLApplicationLVE(BaseApplicationLVE, Application):
    """[summary]
    
    [description]
    """

    def __init__(self, name="LVE", parent=None):
        """
        **Constructor**
        
        Keyword Arguments:
            - name {[type]} -- [description] (default: {"LVE"})
            - parent {[type]} -- [description] (default: {None})
        """
        super().__init__(name, parent)


class GUIApplicationLVE(BaseApplicationLVE, QApplicationWindow):
    """[summary]
    
    [description]
    """

    def __init__(self, name="LVE", parent=None):
        """
        **Constructor**
        
        Keyword Arguments:
            - name {[type]} -- [description] (default: {"LVE"})
            - parent {[type]} -- [description] (default: {None})
        """
        super().__init__(name, parent)<|MERGE_RESOLUTION|>--- conflicted
+++ resolved
@@ -94,11 +94,8 @@
         from TheoryDTDStars import TheoryDTDStarsFreq
         from TheoryBobLVE import TheoryBobLVE
         from TheoryRDPLVE import TheoryRDPLVE
-<<<<<<< HEAD
         from TheoryStickyReptation import TheoryStickyReptation
-=======
-        from TheoryShanbhagMaxwellModes import TheoryShanbhagMaxwellModesFrequency
->>>>>>> 1387f3da
+		from TheoryShanbhagMaxwellModes import TheoryShanbhagMaxwellModesFrequency        
         super().__init__(name, parent)
 
         # VIEWS
@@ -323,11 +320,8 @@
         self.theories[TheoryDTDStarsFreq.thname]=TheoryDTDStarsFreq
         self.theories[TheoryBobLVE.thname]=TheoryBobLVE
         self.theories[TheoryRDPLVE.thname] = TheoryRDPLVE
-<<<<<<< HEAD
         self.theories[TheoryStickyReptation.thname] = TheoryStickyReptation
-=======
         self.theories[TheoryShanbhagMaxwellModesFrequency.thname] = TheoryShanbhagMaxwellModesFrequency
->>>>>>> 1387f3da
         self.add_common_theories()
 
         #set the current view
