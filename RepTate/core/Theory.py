--- conflicted
+++ resolved
@@ -49,15 +49,10 @@
         self.dt=0.001
         self.dt_min=1e-6 
         self.eps=1e-4
-<<<<<<< HEAD
-        self.stop_steady=False        
-
-=======
         self.stop_steady=False
         self.fitting=False
         self.has_modes=False
         
->>>>>>> 34789bc6
         # XRANGE for FIT
         self.xmin=0.01
         self.xmax=1
@@ -120,17 +115,11 @@
             yexp=np.extract(conditionx*conditiony, yexp)
             yth=np.extract(conditionx*conditiony, yth)
             f_error=np.mean((yth-yexp)**2)
-<<<<<<< HEAD
-            total_error+=f_error
-            print("%s\t%g"%(f.file_name_short,f_error))
-        print("TOTAL\t%g"%total_error)
-=======
             npt=len(yth)
             total_error+=f_error*npt
             npoints+=npt
             print("%20s\t%10.5g"%(f.file_name_short,f_error))
         print("%20s\t%10.5g"%("TOTAL",total_error/npoints))
->>>>>>> 34789bc6
 
     def func_fit(self, x, *param_in):
         ind=0
@@ -188,7 +177,16 @@
             if par.min_flag: 
                 initial_guess.append(par.value)
 
-        pars, pcov = curve_fit(self.func_fit, x, y, p0=initial_guess)
+        opt = dict(return_full=True)
+        pars, pcov, infodict, errmsg, ier = curve_fit(self.func_fit, x, y, p0=initial_guess, full_output=1)
+
+        if (ier<1 or ier>4):
+            print("Solution not found: ", errmsg)
+            return
+
+        fiterror = np.mean((infodict['fvec'])**2)
+        funcev = infodict['nfev']
+        print("Solution found with %d function evaluations and error %g"%(funcev,fiterror))
 
         alpha = 0.05 # 95% confidence interval = 100*(1-alpha)
         n = len(y)    # number of data points
@@ -202,16 +200,22 @@
         for var in np.diag(pcov):
             sigma = var**0.5
             par_error.append(sigma*tval)
-            #print ('p{0}: {1} ± {2}'.format(i, p, sigma*tval))
 
         ind=0
-        for p in self.parameters.keys():
+        k=list(self.parameters.keys())
+        k.sort()
+        print ("Optimal values of parameters (error bar for optimized values)")
+        print ("============================")
+        for p in k:
             par = self.parameters[p] 
             if par.min_flag:
                 par.error=par_error[ind]
                 ind+=1
-                print('{0} = {1} ± {2}'.format(par.name, par.value, par.error))
-        self.do_plot(line)
+                print('%10s = %10.5g +/- %10.5g'%(par.name, par.value, par.error))
+            else:
+                print('%10s = %10.5g'%(par.name, par.value))
+        self.fitting=False
+        self.do_calculate(line)
 
     def do_print(self, line):
         """Print the theory table associated with the given file name"""
@@ -280,6 +284,10 @@
                 self.xminline.set_data([self.xmin,self.xmin],[0,1])
                 self.xmaxline.set_data([self.xmax,self.xmax],[0,1])
                 self.xspan.set_xy([[self.xmin,0],[self.xmin,1],[self.xmax,1],[self.xmax,0],[self.xmin,0]])
+                if (not self.xspan.get_visible()):
+                    self.xspan.set_visible(True) 
+                    self.xminline.set_visible(True) 
+                    self.xmaxline.set_visible(True) 
         self.do_plot(line)
             
     def do_yspan(self, line):
@@ -302,6 +310,10 @@
                 self.yminline.set_data([0, 1], [self.ymin, self.ymin])
                 self.ymaxline.set_data([0, 1], [self.ymax, self.ymax])
                 self.yspan.set_xy([[0, self.ymin], [0, self.ymax], [1, self.ymax], [1 ,self.ymin], [0, self.ymin]])
+                if (not self.yspan.get_visible()):
+                    self.yspan.set_visible(True) 
+                    self.yminline.set_visible(True) 
+                    self.ymaxline.set_visible(True) 
         self.do_plot(line)
 
 # MODES STUFF
